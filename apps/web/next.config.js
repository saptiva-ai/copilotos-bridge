--- conflicted
+++ resolved
@@ -3,13 +3,7 @@
   transpilePackages: ['@copilotos/shared'],
   output: 'standalone',
   trailingSlash: false,
-<<<<<<< HEAD
-  experimental: {
-    esmExternals: false,
-  },
-=======
   // Use default .next directory - volume is mounted there in Docker
->>>>>>> 69ca408b
   env: {
     CUSTOM_KEY: process.env.CUSTOM_KEY,
   },
