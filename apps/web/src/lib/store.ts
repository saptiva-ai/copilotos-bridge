/**
 * Global state management with Zustand
 */

import { create } from 'zustand'
import { devtools, persist } from 'zustand/middleware'
import toast from 'react-hot-toast'
import { ChatMessage, ChatSession, ChatSessionOptimistic, ResearchTask, ChatModel, FeatureFlagsResponse } from './types'
import { apiClient } from './api-client'
import { logDebug, logError, logWarn } from './logger'
import { logAction } from './ux-logger'
import { buildModelList, getDefaultModelSlug, resolveBackendId } from './modelMap'
import { getAllModels } from '../config/modelCatalog'
import { retryWithBackoff, defaultShouldRetry } from './retry'
import { getSyncInstance } from './sync'
<<<<<<< HEAD
import { DraftConversation, INITIAL_DRAFT_STATE, deriveTitleFromMessage, generateTitleFromMessage } from './conversation-utils'
=======
import { DraftConversation, INITIAL_DRAFT_STATE, deriveTitleFromMessage, generateTitleFromMessage, computeTitleFromText } from './conversation-utils'
>>>>>>> c9076b30
import { hasFirstMessage } from './types'
import { createDefaultToolsState, normalizeToolsState } from './tool-mapping'

const mergeToolsState = (seed?: Record<string, boolean>) => {
  const extraKeys = seed ? Object.keys(seed) : []
  const base = createDefaultToolsState(extraKeys)
  return seed ? { ...base, ...seed } : base
}

// App state interfaces
interface AppState {
  // UI state
  sidebarOpen: boolean
  theme: 'light' | 'dark'
  connectionStatus: 'connected' | 'disconnected' | 'connecting'

  // Chat state
  currentChatId: string | null
  selectionEpoch: number  // Incremented on same-chat re-selection to force re-render
  messages: ChatMessage[]
  isLoading: boolean
  models: ChatModel[]
  modelsLoading: boolean
  selectedModel: string
  toolsEnabled: Record<string, boolean>
  toolsEnabledByChatId: Record<string, Record<string, boolean>>
  draftToolsEnabled: Record<string, boolean>

  // Hydration state (stale-while-revalidate pattern)
  hydratedByChatId: Record<string, boolean>
  isHydratingByChatId: Record<string, boolean>
  
  // Research state
  activeTasks: ResearchTask[]
  currentTaskId: string | null
  
  // History
  chatSessions: ChatSession[]
  chatSessionsLoading: boolean
  chatNotFound: boolean

  // P0-UX-HIST-001: Optimistic conversation creation
  isCreatingConversation: boolean
  pendingCreationId: string | null

  // Draft conversation state (memory-only, no backend persistence)
  draft: DraftConversation

  // Settings
  settings: {
    maxTokens: number
    temperature: number
    streamEnabled: boolean
  }
  featureFlags: FeatureFlagsResponse | null
  featureFlagsLoading: boolean
}

interface AppActions {
  // UI actions
  setSidebarOpen: (open: boolean) => void
  setTheme: (theme: 'light' | 'dark') => void
  setConnectionStatus: (status: AppState['connectionStatus']) => void

  // Chat actions
  setCurrentChatId: (chatId: string | null) => void
  switchChat: (nextId: string) => void  // Handles re-selection with epoch bumping
  bumpSelectionEpoch: () => void
  addMessage: (message: ChatMessage) => void
  updateMessage: (messageId: string, updates: Partial<ChatMessage>) => void
  clearMessages: () => void
  setLoading: (loading: boolean) => void
  setSelectedModel: (model: string) => void
  toggleTool: (toolName: string) => Promise<void>
  setToolEnabled: (toolName: string, enabled: boolean) => Promise<void>
  
  // Research actions
  addTask: (task: ResearchTask) => void
  updateTask: (taskId: string, updates: Partial<ResearchTask>) => void
  removeTask: (taskId: string) => void
  setCurrentTaskId: (taskId: string | null) => void
  
  // History actions
  loadChatSessions: () => Promise<void>
  addChatSession: (session: ChatSession) => void
  removeChatSession: (chatId: string) => void
  renameChatSession: (chatId: string, newTitle: string) => Promise<void>
  pinChatSession: (chatId: string) => Promise<void>
  deleteChatSession: (chatId: string) => Promise<void>
  updateSessionTitle: (chatId: string, newTitle: string) => void  // Optimistic title update
  loadUnifiedHistory: (chatId: string) => Promise<void>
  refreshChatStatus: (chatId: string) => Promise<void>
  loadModels: () => Promise<void>
  loadFeatureFlags: () => Promise<void>

  // P0-UX-HIST-001: Optimistic conversation actions
  createConversationOptimistic: (tempId?: string, createdAt?: string, idempotencyKey?: string) => string
  reconcileConversation: (tempId: string, realSession: ChatSession) => void
  removeOptimisticConversation: (tempId: string) => void
  finalizeCreation: (tempId: string) => void
  cancelCreation: (tempId: string) => void

  // Draft conversation actions (progressive commitment pattern)
  openDraft: () => void
  discardDraft: () => void
  setDraftText: (text: string) => void
  isDraftMode: () => boolean

  // Settings actions
  updateSettings: (settings: Partial<AppState['settings']>) => void

  // API actions
  sendMessage: (content: string) => Promise<void>
  startNewChat: () => void
  checkConnection: () => Promise<void>

  // Cache invalidation helpers
  invalidateOnContextChange: () => void
  clearAllData: () => void
}

// Default settings
const defaultSettings = {
  maxTokens: 2000,
  temperature: 0.7,
  streamEnabled: true,
}

export const useAppStore = create<AppState & AppActions>()(
  devtools(
    persist(
      (set, get) => ({
        // Initial state
        sidebarOpen: false,
        theme: 'light',
        connectionStatus: 'disconnected',
        currentChatId: null,
        selectionEpoch: 0,
        messages: [],
        isLoading: false,
        models: [],
        modelsLoading: false,
        selectedModel: 'turbo', // Default to Saptiva Turbo
        toolsEnabled: mergeToolsState(),
        toolsEnabledByChatId: {},
        draftToolsEnabled: mergeToolsState(),
        activeTasks: [],
        currentTaskId: null,
        chatSessions: [],
        chatSessionsLoading: false,
        chatNotFound: false,
        isCreatingConversation: false,
        pendingCreationId: null,
        draft: INITIAL_DRAFT_STATE,
        settings: defaultSettings,
        featureFlags: null,
        featureFlagsLoading: false,
        hydratedByChatId: {},
        isHydratingByChatId: {},

        // UI actions
        setSidebarOpen: (open) => set({ sidebarOpen: open }),
        setTheme: (theme) => set({ theme }),
        setConnectionStatus: (status) => set({ connectionStatus: status }),

        // Chat actions
        setCurrentChatId: (chatId) => {
          const state = get()
          const nextToolsByChat = { ...state.toolsEnabledByChatId }
          let resolvedTools: Record<string, boolean>

          if (chatId) {
            if (!nextToolsByChat[chatId]) {
              nextToolsByChat[chatId] = mergeToolsState()
            }
            resolvedTools = mergeToolsState(nextToolsByChat[chatId])
          } else {
            resolvedTools = mergeToolsState(state.draftToolsEnabled)
          }

          set({
            currentChatId: chatId,
            toolsEnabled: resolvedTools,
            toolsEnabledByChatId: nextToolsByChat,
          })
        },

        // Switch chat with re-selection support (A→B→C→A pattern)
        switchChat: (nextId: string) => {
          const {
            currentChatId,
            selectionEpoch,
            hydratedByChatId,
            isHydratingByChatId,
            toolsEnabledByChatId,
            draftToolsEnabled,
          } = get()

          // Always set the activeId AND bump epoch
          // This ensures every chat selection triggers a fresh mount, preventing "memoria fantasma"
          const isReselection = currentChatId === nextId
          const newEpoch = selectionEpoch + 1

          // CRITICAL: Invalidate hydration for the target chat to force reload
          // This prevents showing stale messages when returning to a chat (A→B→A)
          const newHydratedByChatId = { ...hydratedByChatId }
          delete newHydratedByChatId[nextId]

          // CRITICAL: Also clear isHydratingByChatId flag to allow loadUnifiedHistory to execute
          // If we don't clear this, loadUnifiedHistory will see the flag and early return,
          // leaving messages=[] and showing Hero instead of loading new data
          const newIsHydratingByChatId = { ...isHydratingByChatId }
          delete newIsHydratingByChatId[nextId]

          const nextToolsByChat = { ...toolsEnabledByChatId }
          if (!nextToolsByChat[nextId]) {
            nextToolsByChat[nextId] = mergeToolsState()
          }

          const resolvedTools = mergeToolsState(nextToolsByChat[nextId] || draftToolsEnabled)

          logDebug('SWITCH_CHAT', {
            from: currentChatId,
            to: nextId,
            reselection: isReselection,
            epochBefore: selectionEpoch,
            epochAfter: newEpoch,
            invalidateHydration: true,
            clearingMessages: true,
            clearingHydratingFlag: true,
            settingLoading: true
          })

          set({
            currentChatId: nextId,
            selectionEpoch: newEpoch,
            hydratedByChatId: newHydratedByChatId,
            isHydratingByChatId: newIsHydratingByChatId,
            messages: [],  // CRITICAL: Clear messages immediately to prevent showing B's messages when switching to A
            isLoading: true,  // CRITICAL: Set loading to prevent Hero from showing during async data load
            toolsEnabledByChatId: nextToolsByChat,
            toolsEnabled: resolvedTools,
          })
        },

        bumpSelectionEpoch: () => {
          const epoch = get().selectionEpoch
          logDebug('BUMP_EPOCH', { from: epoch, to: epoch + 1 })
          set({ selectionEpoch: epoch + 1 })
        },

        addMessage: (message) =>
          set((state) => ({
            messages: [...state.messages, message],
          })),
        
        updateMessage: (messageId, updates) =>
          set((state) => ({
            messages: state.messages.map((msg) =>
              msg.id === messageId ? { ...msg, ...updates } : msg
            ),
          })),
        
        clearMessages: () => set({ messages: [] }),
        setLoading: (loading) => set({ isLoading: loading }),
        setSelectedModel: (model) => {
          logDebug('UI model changed', model)
          set({ selectedModel: model })
        },
        
        toggleTool: async (toolName) => {
          const state = get()
          const currentValue = state.toolsEnabled[toolName] ?? false
          await get().setToolEnabled(toolName, !currentValue)
        },

        setToolEnabled: async (toolName, enabled) => {
          const state = get()
          const currentValue = state.toolsEnabled[toolName] ?? false
          if (currentValue === enabled) {
            return
          }

          const nextTools = mergeToolsState({
            ...state.toolsEnabled,
            [toolName]: enabled,
          })

          const currentChatId = state.currentChatId
          const nextToolsByChat = { ...state.toolsEnabledByChatId }

          if (currentChatId) {
            nextToolsByChat[currentChatId] = nextTools
          }

          set({
            toolsEnabled: nextTools,
            toolsEnabledByChatId: nextToolsByChat,
            draftToolsEnabled: currentChatId ? state.draftToolsEnabled : nextTools,
          })

          logAction('tool.toggle.changed', { tool: toolName, enabled })

          if (currentChatId && !currentChatId.startsWith('temp-')) {
            try {
              await apiClient.updateChatSession(currentChatId, { tools_enabled: nextTools })
            } catch (error) {
              logError('Failed to update tools-enabled state', error)
              toast.error('No se pudo actualizar la configuración de herramientas.')

              const rollbackTools = mergeToolsState({
                ...state.toolsEnabled,
                [toolName]: currentValue,
              })

              set((prevState) => {
                const rollbackMap = { ...prevState.toolsEnabledByChatId }
                if (currentChatId) {
                  rollbackMap[currentChatId] = rollbackTools
                }
                return {
                  toolsEnabled: rollbackTools,
                  toolsEnabledByChatId: rollbackMap,
                }
              })
            }
          }
        },

        // Research actions
        addTask: (task) =>
          set((state) => ({
            activeTasks: [...state.activeTasks, task],
          })),
        
        updateTask: (taskId, updates) =>
          set((state) => ({
            activeTasks: state.activeTasks.map((task) =>
              task.id === taskId ? { ...task, ...updates } : task
            ),
          })),
        
        removeTask: (taskId) =>
          set((state) => ({
            activeTasks: state.activeTasks.filter((task) => task.id !== taskId),
            currentTaskId: state.currentTaskId === taskId ? null : state.currentTaskId,
          })),
        
        setCurrentTaskId: (taskId) => set({ currentTaskId: taskId }),

        // History actions
        loadChatSessions: async () => {
          try {
            set({ chatSessionsLoading: true })
            const response = await apiClient.getChatSessions()
<<<<<<< HEAD
            const sessions = response?.sessions || []
=======
            const sessions: ChatSession[] = response?.sessions || []
>>>>>>> c9076b30

            const state = get()
            const nextToolsByChat: Record<string, Record<string, boolean>> = {}

<<<<<<< HEAD
            sessions.forEach((session) => {
=======
            sessions.forEach((session: ChatSession) => {
>>>>>>> c9076b30
              nextToolsByChat[session.id] = mergeToolsState(session.tools_enabled)
            })

            // Preserve optimistic conversations (temp IDs)
            Object.entries(state.toolsEnabledByChatId).forEach(([chatId, tools]) => {
              if (chatId.startsWith('temp-')) {
                nextToolsByChat[chatId] = mergeToolsState(tools)
              }
            })

            let mergedSessions: ChatSession[] = sessions
            let pendingCreationId = state.pendingCreationId
            let isCreatingConversation = state.isCreatingConversation

            if (pendingCreationId) {
              const pendingSession = state.chatSessions.find(
                (session) => session.id === pendingCreationId && (session as ChatSessionOptimistic).isOptimistic
              )

              if (pendingSession) {
                mergedSessions = [
                  pendingSession,
                  ...sessions.filter((session) => session.id !== pendingCreationId),
                ]

                nextToolsByChat[pendingCreationId] = mergeToolsState(
                  state.toolsEnabledByChatId[pendingCreationId] || state.toolsEnabled
                )
              } else {
                pendingCreationId = null
                isCreatingConversation = false
              }
            }

            const activeChatId = state.currentChatId
            const nextTools = activeChatId
              ? mergeToolsState(nextToolsByChat[activeChatId])
              : mergeToolsState(state.draftToolsEnabled)

            set({
              chatSessions: mergedSessions,
              chatSessionsLoading: false,
              toolsEnabledByChatId: nextToolsByChat,
              toolsEnabled: nextTools,
              pendingCreationId,
              isCreatingConversation,
            })

            // Note: No broadcast here - only individual mutations broadcast
            // This prevents infinite loops from sync listeners calling loadChatSessions
          } catch (error) {
            logError('Failed to load chat sessions:', error)
            set({ chatSessions: [], chatSessionsLoading: false })
          }
        },
        
        addChatSession: (session) => {
          set((state) => {
            const existing = state.chatSessions.filter((s) => s.id !== session.id)
            const sessionTools = mergeToolsState(session.tools_enabled)
            const nextToolsByChat = {
              ...state.toolsEnabledByChatId,
              [session.id]: sessionTools,
            }

            const isCurrent = state.currentChatId === session.id

            return {
              chatSessions: [session, ...existing],
              pendingCreationId: state.pendingCreationId === session.id ? null : state.pendingCreationId,
              isCreatingConversation: state.pendingCreationId === session.id ? false : state.isCreatingConversation,
              toolsEnabledByChatId: nextToolsByChat,
              toolsEnabled: isCurrent ? sessionTools : state.toolsEnabled,
            }
          })

          // Broadcast to other tabs
          getSyncInstance().broadcast('session_created', { session })
        },

        removeChatSession: (chatId) =>
          set((state) => {
            const filteredSessions = state.chatSessions.filter((session) => session.id !== chatId)
            const nextMap = { ...state.toolsEnabledByChatId }
            delete nextMap[chatId]

            const isCurrent = state.currentChatId === chatId
            return {
              chatSessions: filteredSessions,
              currentChatId: isCurrent ? null : state.currentChatId,
              messages: isCurrent ? [] : state.messages,
              toolsEnabledByChatId: nextMap,
              toolsEnabled: isCurrent ? mergeToolsState(state.draftToolsEnabled) : state.toolsEnabled,
            }
          }),

        renameChatSession: async (chatId: string, newTitle: string) => {
          const previousSessions = get().chatSessions

          try {
            // Optimistic update
            set((state) => ({
              chatSessions: state.chatSessions.map((session) =>
                session.id === chatId ? { ...session, title: newTitle } : session
              ),
            }))

            // Retry with exponential backoff
            await retryWithBackoff(
              () => apiClient.renameChatSession(chatId, newTitle),
              {
                maxRetries: 3,
                baseDelay: 1000,
                shouldRetry: defaultShouldRetry,
                onRetry: (error, attempt, delay) => {
                  logWarn(`Retrying rename (attempt ${attempt})`, { chatId, delay, error: error.message })
                  toast.loading(`Reintentando renombrar... (${attempt}/3)`, {
                    id: `rename-retry-${chatId}`,
                    duration: delay
                  })
                },
              }
            )

            // Success toast
            toast.success('Conversación renombrada', { id: `rename-retry-${chatId}` })
            logDebug('Chat session renamed', { chatId, newTitle })

            // Wait briefly for MongoDB to persist the change
            // This prevents race conditions with other loadChatSessions() calls
            await new Promise(resolve => setTimeout(resolve, 200))

            // Reload sessions from backend to ensure consistency
            await get().loadChatSessions()

            // Broadcast to other tabs
            getSyncInstance().broadcast('session_renamed', { chatId })
          } catch (error) {
            logError('Failed to rename chat session:', error)

            // Rollback optimistic update
            set({ chatSessions: previousSessions })

            // Error toast with retry action
            toast.error('Error al renombrar la conversación', {
              id: `rename-retry-${chatId}`,
              duration: 5000,
            })

            throw error
          }
        },

        pinChatSession: async (chatId: string) => {
          const previousSessions = get().chatSessions
          const session = previousSessions.find((s) => s.id === chatId)
          const newPinnedState = !session?.pinned

          try {
            // Optimistic update
            set((state) => ({
              chatSessions: state.chatSessions.map((s) =>
                s.id === chatId ? { ...s, pinned: newPinnedState } : s
              ),
            }))

            // Retry with exponential backoff
            await retryWithBackoff(
              () => apiClient.pinChatSession(chatId, newPinnedState),
              {
                maxRetries: 3,
                baseDelay: 1000,
                shouldRetry: defaultShouldRetry,
                onRetry: (error, attempt, delay) => {
                  logWarn(`Retrying pin (attempt ${attempt})`, { chatId, delay, error: error.message })
                  toast.loading(`Reintentando... (${attempt}/3)`, {
                    id: `pin-retry-${chatId}`,
                    duration: delay
                  })
                },
              }
            )

            // Success toast (subtle, short duration)
            toast.success(newPinnedState ? 'Conversación fijada' : 'Conversación desfijada', {
              id: `pin-retry-${chatId}`,
              duration: 2000,
            })
            logDebug('Chat session pin toggled', { chatId, pinned: newPinnedState })

            // Wait briefly for MongoDB to persist the change
            await new Promise(resolve => setTimeout(resolve, 200))

            // Reload sessions from backend to ensure consistency
            await get().loadChatSessions()

            // Broadcast to other tabs
            getSyncInstance().broadcast('session_pinned', { chatId })
          } catch (error) {
            logError('Failed to pin chat session:', error)

            // Rollback optimistic update
            set({ chatSessions: previousSessions })

            // Error toast
            toast.error('Error al fijar la conversación', {
              id: `pin-retry-${chatId}`,
              duration: 4000,
            })

            throw error
          }
        },

        deleteChatSession: async (chatId: string) => {
          const previousSessions = get().chatSessions
          const previousChatId = get().currentChatId
          const previousMessages = get().messages

          try {
            // Optimistic update
            set((state) => ({
              chatSessions: state.chatSessions.filter((session) => session.id !== chatId),
              currentChatId: state.currentChatId === chatId ? null : state.currentChatId,
              messages: state.currentChatId === chatId ? [] : state.messages,
            }))

            // Retry with exponential backoff
            await retryWithBackoff(
              () => apiClient.deleteChatSession(chatId),
              {
                maxRetries: 3,
                baseDelay: 1000,
                shouldRetry: defaultShouldRetry,
                onRetry: (error, attempt, delay) => {
                  logWarn(`Retrying delete (attempt ${attempt})`, { chatId, delay, error: error.message })
                  toast.loading(`Reintentando eliminar... (${attempt}/3)`, {
                    id: `delete-retry-${chatId}`,
                    duration: delay
                  })
                },
              }
            )

            // Success toast
            toast.success('Conversación eliminada', {
              id: `delete-retry-${chatId}`,
              duration: 3000,
            })
            logDebug('Chat session deleted', { chatId })

            // Broadcast to other tabs
            getSyncInstance().broadcast('session_deleted', { chatId })
          } catch (error) {
            logError('Failed to delete chat session:', error)

            // Rollback optimistic update
            set({
              chatSessions: previousSessions,
              currentChatId: previousChatId,
              messages: previousMessages,
            })

            // Error toast
            toast.error('Error al eliminar la conversación', {
              id: `delete-retry-${chatId}`,
              duration: 5000,
            })

            throw error
          }
        },

<<<<<<< HEAD
=======
        // Optimistic title update - Used by auto-titling to avoid race conditions
        updateSessionTitle: (chatId: string, newTitle: string) => {
          set((state) => ({
            chatSessions: state.chatSessions.map((session) =>
              session.id === chatId
                ? { ...session, title: newTitle, updated_at: new Date().toISOString() }
                : session
            )
          }))

          logDebug('Optimistically updated session title', { chatId, newTitle })
        },

>>>>>>> c9076b30
        // P0-UX-HIST-001: Optimistic conversation creation with single-flight guard
        createConversationOptimistic: (providedTempId?: string, providedCreatedAt?: string, providedIdempotencyKey?: string) => {
          const generatedKey =
            typeof crypto !== 'undefined' && 'randomUUID' in crypto
              ? crypto.randomUUID()
              : `${Date.now()}-${Math.random().toString(36).slice(2, 10)}`
          const idempotencyKey = providedIdempotencyKey || generatedKey
          const tempId = providedTempId || `temp-${idempotencyKey}`
          const now = providedCreatedAt || new Date().toISOString()

          const draftTools = mergeToolsState(get().draftToolsEnabled)

          const optimisticSession: ChatSessionOptimistic = {
            id: tempId,
            tempId,
            title: 'Nueva conversación',
            created_at: now,
            updated_at: now,
            first_message_at: null,
            last_message_at: null,
            message_count: 0,
            model: get().selectedModel,
            preview: '',
            isOptimistic: true,
            isNew: true,
            pending: true,
            state: 'creating',
            idempotency_key: idempotencyKey,
            tools_enabled: draftTools,
          }

          set((state) => {
            const withoutDuplicate = state.chatSessions.filter((session) => session.id !== tempId)
            const sessionTools = draftTools
            return {
              chatSessions: [optimisticSession, ...withoutDuplicate],
              isCreatingConversation: true,
              pendingCreationId: tempId,
              toolsEnabledByChatId: {
                ...state.toolsEnabledByChatId,
                [tempId]: sessionTools,
              },
              toolsEnabled: sessionTools,
            }
          })

          logDebug('Created optimistic conversation', { tempId })
          return tempId
        },

        finalizeCreation: (tempId: string) => {
          set((state) => {
            const idx = state.chatSessions.findIndex((session) => session.id === tempId)
            if (idx === -1) {
              return state
            }

            const session = state.chatSessions[idx] as ChatSessionOptimistic
            if (!session.isOptimistic || session.pending === false) {
              return state
            }

            const updatedSession: ChatSessionOptimistic = {
              ...session,
              pending: false,
              state: session.state === 'creating' ? 'draft' : session.state,
              isNew: session.isNew ?? true,
            }

            const nextSessions = [...state.chatSessions]
            nextSessions[idx] = updatedSession

            return {
              chatSessions: nextSessions,
            }
          })

          logDebug('Finalized optimistic conversation', { tempId })
        },

        cancelCreation: (tempId: string) => {
          logWarn('Cancelling optimistic conversation', { tempId })
          get().removeOptimisticConversation(tempId)
        },

        reconcileConversation: (tempId: string, realSession: ChatSession) => {
          set((state) => {
            const filteredSessions = state.chatSessions.filter(
              (session) => session.id !== tempId && session.id !== realSession.id
            )

            const hydratedSession: ChatSessionOptimistic = {
              ...realSession,
              isOptimistic: false,
              isNew: true,
              pending: false,
            }

            const tempTools = state.toolsEnabledByChatId[tempId] || state.toolsEnabled
            const resolvedTools = mergeToolsState(realSession.tools_enabled || tempTools)
            const nextToolsByChat = { ...state.toolsEnabledByChatId }
            delete nextToolsByChat[tempId]
            nextToolsByChat[realSession.id] = resolvedTools

            const isCurrentTemp = state.currentChatId === tempId

            return {
              chatSessions: [hydratedSession, ...filteredSessions],
              isCreatingConversation: state.pendingCreationId === tempId ? false : state.isCreatingConversation,
              pendingCreationId: state.pendingCreationId === tempId ? null : state.pendingCreationId,
              toolsEnabledByChatId: nextToolsByChat,
              toolsEnabled: isCurrentTemp ? resolvedTools : state.toolsEnabled,
            }
          })

          // Broadcast to other tabs so they can refresh history state
          getSyncInstance().broadcast('session_created', { session: realSession })

          logDebug('Reconciled optimistic conversation', { tempId, realId: realSession.id })

          // Clear highlight after subtle delay
          setTimeout(() => {
            set((state) => ({
              chatSessions: state.chatSessions.map((session) =>
                session.id === realSession.id ? { ...session, isNew: false } : session
              ),
            }))
          }, 2000)
        },

        removeOptimisticConversation: (tempId: string) => {
          set((state) => {
            const filteredSessions = state.chatSessions.filter((session) => session.id !== tempId)
            const wasPending = state.pendingCreationId === tempId
            const nextMap = { ...state.toolsEnabledByChatId }
            delete nextMap[tempId]
            const isCurrent = state.currentChatId === tempId
            return {
              chatSessions: filteredSessions,
              isCreatingConversation: wasPending ? false : state.isCreatingConversation,
              pendingCreationId: wasPending ? null : state.pendingCreationId,
              toolsEnabledByChatId: nextMap,
              toolsEnabled: isCurrent ? mergeToolsState(state.draftToolsEnabled) : state.toolsEnabled,
              currentChatId: isCurrent ? null : state.currentChatId,
            }
          })

          logDebug('Removed optimistic conversation', { tempId })
        },

        loadModels: async () => {
          try {
            set({ modelsLoading: true });
            const response = await apiClient.getModels();

            // Build model list with catalog and availability
            const modelList = buildModelList(response.allowed_models);

            // Convert to ChatModel format for UI
            const models: ChatModel[] = modelList.map(({ model, available, backendId }) => ({
              id: model.slug,
              value: backendId || model.slug,
              label: model.displayName,
              description: model.description,
              tags: model.badges,
              available,
              backendId,
            }));

            // Get default model slug from backend default
            const defaultSlug = getDefaultModelSlug(response.default_model);

            logDebug('Models loaded', {
              backendModels: response.allowed_models,
              uiModels: models,
              defaultSlug,
            });

            set({ models, selectedModel: defaultSlug, modelsLoading: false });
          } catch (error) {
            logError('Failed to load models:', error);
            // Fallback to catalog models all marked unavailable
            const fallbackModels: ChatModel[] = getAllModels().map((model) => ({
              id: model.slug,
              value: model.slug,
              label: model.displayName,
              description: model.description,
              tags: model.badges,
              available: false,
              backendId: null,
            }));
            set({ models: fallbackModels, modelsLoading: false });
          }
        },

        loadFeatureFlags: async () => {
          try {
            set({ featureFlagsLoading: true });
            const response = await apiClient.getFeatureFlags();
            set({ featureFlags: response, featureFlagsLoading: false });
          } catch (error) {
            logError('Failed to load feature flags:', error);
            set({ featureFlags: null, featureFlagsLoading: false });
          }
        },

        // Draft conversation actions - Progressive Commitment Pattern
        openDraft: () => {
          const state = get()
<<<<<<< HEAD
=======

          // Clear any existing cleanup timer
          if (state.draft.cleanupTimerId) {
            clearTimeout(state.draft.cleanupTimerId)
          }

          // Generate client ID for idempotency
          const cid = typeof crypto !== 'undefined' && 'randomUUID' in crypto
            ? crypto.randomUUID()
            : `draft-${Date.now()}-${Math.random().toString(36).slice(2, 10)}`

          const startedAt = Date.now()

          // Auto-cleanup after 2.5s if no message is sent
          const DRAFT_TIMEOUT_MS = 2500
          const cleanupTimerId = window.setTimeout(() => {
            const currentState = get()
            // Only cleanup if still in draft mode and no messages sent
            if (currentState.draft.isDraftMode &&
                currentState.draft.cid === cid &&
                currentState.messages.length === 0) {
              logAction('chat.draft.cleaned', {
                cid,
                durationMs: Date.now() - startedAt,
                reason: 'timeout'
              })
              get().discardDraft()
            }
          }, DRAFT_TIMEOUT_MS)

>>>>>>> c9076b30
          set({
            draft: {
              isDraftMode: true,
              draftText: '',
              draftModel: state.selectedModel,
<<<<<<< HEAD
=======
              cid,
              startedAt,
              cleanupTimerId,
>>>>>>> c9076b30
            },
            currentChatId: null,
            messages: [],
            chatNotFound: false,
            isLoading: false, // Clear loading state to show hero mode
            toolsEnabled: mergeToolsState(state.draftToolsEnabled),
<<<<<<< HEAD
          })
          logDebug('Draft mode activated', { model: state.selectedModel })
=======
          })

          logAction('chat.draft.created', {
            cid,
            model: state.selectedModel,
            timeoutMs: DRAFT_TIMEOUT_MS
          })
          logDebug('Draft mode activated with auto-cleanup', {
            model: state.selectedModel,
            cid,
            timeoutMs: DRAFT_TIMEOUT_MS
          })
>>>>>>> c9076b30
        },

        discardDraft: () => {
          const state = get()
          const hadText = state.draft.draftText.length > 0
          const cid = state.draft.cid

          // Clear cleanup timer if exists
          if (state.draft.cleanupTimerId) {
            clearTimeout(state.draft.cleanupTimerId)
          }

          set({
            draft: INITIAL_DRAFT_STATE,
            isLoading: false, // Clear loading state when discarding draft
          })

          if (cid) {
            logAction('chat.draft.discarded', {
              cid,
              hadText,
              durationMs: state.draft.startedAt ? Date.now() - state.draft.startedAt : 0
            })
          }
          logDebug('Draft discarded', { hadText, cid })
        },

        setDraftText: (text: string) => {
          set((state) => ({
            draft: { ...state.draft, draftText: text }
          }))
        },

        isDraftMode: () => {
          return get().draft.isDraftMode
        },

        loadUnifiedHistory: async (chatId) => {
          const state = get()

          // SWR deduplication: Don't load if already hydrated or currently hydrating
          if (state.hydratedByChatId[chatId] || state.isHydratingByChatId[chatId]) {
            logDebug('Skipping load - already hydrated/hydrating', { chatId })
            // CRITICAL: Clear isLoading even on early return to prevent stuck loading state
            set({ isLoading: false })
            return
          }

          try {
            // Mark as hydrating (prevents duplicate calls)
            set((s) => ({
              isHydratingByChatId: { ...s.isHydratingByChatId, [chatId]: true },
              chatNotFound: false,
              currentChatId: chatId,
              // SWR: DON'T clear messages here - keep stale data visible
            }))

            const historyData = await apiClient.getUnifiedChatHistory(chatId, 50, 0, true, false)

            // Convert history events to chat messages for current UI
            const messages: ChatMessage[] = []

            for (const event of historyData.events) {
              if (event.event_type === 'chat_message' && event.chat_data) {
                messages.push({
                  id: event.message_id || event.id,
                  role: event.chat_data.role,
                  content: event.chat_data.content,
                  timestamp: event.timestamp,
                  model: event.chat_data.model,
                  tokens: event.chat_data.tokens,
                  latency: event.chat_data.latency_ms,
                })
              }
              // TODO: Handle research events in UI
            }

            // Atomic replacement: set messages only when data arrives
            set((s) => ({
              messages,
              currentChatId: chatId,
              hydratedByChatId: { ...s.hydratedByChatId, [chatId]: true },
              isHydratingByChatId: { ...s.isHydratingByChatId, [chatId]: false },
            }))

            logDebug('Chat hydrated', { chatId, messageCount: messages.length })

          } catch (error: any) {
            logError('Failed to load unified history:', error)

            // Mark hydration as failed
            set((s) => ({
              isHydratingByChatId: { ...s.isHydratingByChatId, [chatId]: false },
            }))

            // Check if it's a 404 error (chat not found)
            if (error?.response?.status === 404) {
              set({ chatNotFound: true, messages: [], currentChatId: null })
            }
          } finally {
            // CRITICAL: Always clear isLoading in finally block to prevent stuck state
            // This ensures cleanup happens regardless of success, error, or early return
            logDebug('loadUnifiedHistory cleanup', { chatId, clearingLoading: true })
            set({ isLoading: false })
          }
        },

        refreshChatStatus: async (chatId) => {
          try {
            const statusData = await apiClient.getChatStatus(chatId)

            // Update active research tasks
            const researchTasks: ResearchTask[] = statusData.active_research.map((research: any) => ({
              id: research.task_id,
              status: 'running',
              progress: research.progress,
              title: research.current_step || 'Research in progress...',
              query: '', // Not available in status
              created_at: research.started_at,
              updated_at: new Date().toISOString(),
            }))

            set({ activeTasks: researchTasks })

          } catch (error) {
            logError('Failed to refresh chat status:', error)
          }
        },

        // Settings actions
        updateSettings: (newSettings) =>
          set((state) => ({
            settings: { ...state.settings, ...newSettings },
          })),

        // API actions
        sendMessage: async (content) => {
          const state = get()

          try {
            set({ isLoading: true })

            console.log('[AUTOTITLE-DEBUG] sendMessage - isDraftMode:', state.draft.isDraftMode, 'currentChatId:', state.currentChatId)

            // Message-First: If in draft mode, create conversation with first message
            if (state.draft.isDraftMode) {
<<<<<<< HEAD
              // Generate title from first message
              const title = await generateTitleFromMessage(content, apiClient)
=======
              const draftCid = state.draft.cid
              const draftStartedAt = state.draft.startedAt || Date.now()
>>>>>>> c9076b30

              // Clear auto-cleanup timer since user is sending message
              if (state.draft.cleanupTimerId) {
                clearTimeout(state.draft.cleanupTimerId)
              }

              // Generate title from first message (fast, no API call)
              const title = computeTitleFromText(content)

              logAction('chat.message.first', {
                cid: draftCid,
                titleLength: title.length,
                messageLength: content.length,
                draftDurationMs: Date.now() - draftStartedAt
              })

              logDebug('Creating conversation from draft (message-first)', {
                title,
                cid: draftCid
              })
<<<<<<< HEAD
            } else if (state.currentChatId && !state.currentChatId.startsWith('temp-')) {
              // Auto-title existing conversations on first message (if not overridden)
              const currentSession = state.chatSessions.find(s => s.id === state.currentChatId)
=======

              try {
                // Create conversation with derived title
                // Use draft cid as idempotency key
                const conversation = await apiClient.createConversation(
                  {
                    title,
                    model: state.draft.draftModel || state.selectedModel,
                    tools_enabled: state.toolsEnabled,
                  },
                  { idempotencyKey: draftCid }
                )

                // Exit draft mode and set the new chat ID
                set({
                  draft: INITIAL_DRAFT_STATE,
                  currentChatId: conversation.id,
                })

                // Commit to history ONLY after backend confirms creation
                const newSession: ChatSession = {
                  id: conversation.id,
                  title: conversation.title || title,
                  created_at: conversation.created_at,
                  updated_at: conversation.updated_at,
                  first_message_at: null, // Will be set after message sent
                  last_message_at: null,
                  message_count: 0, // Will be updated after message sent
                  model: conversation.model,
                  preview: content.substring(0, 100),
                  pinned: false,
                  state: 'draft',
                  tools_enabled: normalizeToolsState(conversation.tools_enabled),
                }

                // Add to history at index 0 (newest first)
                set((s) => ({
                  chatSessions: [newSession, ...s.chatSessions]
                }))

                logAction('chat.history.committed', {
                  chatId: conversation.id,
                  cid: draftCid,
                  title,
                  latencyMs: Date.now() - draftStartedAt
                })

                logDebug('Conversation created and committed to history', {
                  chatId: conversation.id,
                  title,
                  messageLength: content.length,
                })

                // Message-first: Auto-title with AI after creation (non-blocking)
                // This improves the temporary title with an AI-generated one
                console.log('[AUTOTITLE-DEBUG] Starting autotitle for conversation:', conversation.id, 'content:', content.substring(0, 50))
                generateTitleFromMessage(content, apiClient)
                  .then(async (aiTitle) => {
                    console.log('[AUTOTITLE-DEBUG] Generated title:', aiTitle, 'original:', title, 'will update:', aiTitle && aiTitle !== title)
                    if (aiTitle && aiTitle !== title) {
                      // Update conversation title with AI-generated title
                      await apiClient.updateChatSession(conversation.id, {
                        title: aiTitle,
                        auto_title: true  // Mark as automatic to avoid setting title_override
                      })

                      // Update local state immediately (faster than reloading all sessions)
                      set((state) => ({
                        chatSessions: state.chatSessions.map((session) =>
                          session.id === conversation.id
                            ? { ...session, title: aiTitle, updated_at: new Date().toISOString() }
                            : session
                        ),
                      }))

                      // Broadcast to other tabs
                      getSyncInstance().broadcast('session_renamed', { chatId: conversation.id })

                      logDebug('Auto-titled message-first conversation', {
                        chatId: conversation.id,
                        originalTitle: title,
                        aiTitle,
                      })
                    }
                  })
                  .catch((error) => {
                    logWarn('Failed to auto-title message-first conversation', { error })
                    // Non-critical, conversation already created with temp title
                  })

              } catch (error) {
                logError('Failed to create conversation from draft', error)
                logAction('chat.create.failed', {
                  cid: draftCid,
                  error: error instanceof Error ? error.message : 'Unknown error'
                })

                // Re-enable draft mode on failure
                set({
                  draft: {
                    ...state.draft,
                    cleanupTimerId: undefined, // Don't restart timer
                  }
                })

                throw error // Re-throw to show error toast
              }
            } else if (state.currentChatId && !state.currentChatId.startsWith('temp-')) {
              // Auto-title existing conversations on first message (if not overridden)
              const currentSession = state.chatSessions.find(s => s.id === state.currentChatId)
              console.log('[AUTOTITLE-DEBUG] Existing conversation path - currentSession:', currentSession?.id, 'hasFirstMessage:', currentSession && hasFirstMessage(currentSession), 'title_override:', currentSession?.title_override)
>>>>>>> c9076b30

              if (currentSession && !hasFirstMessage(currentSession) && !currentSession.title_override) {
                // This is the first message, generate and update title
                try {
<<<<<<< HEAD
=======
                  console.log('[AUTOTITLE-DEBUG] Generating title for existing conversation:', currentSession.id)
>>>>>>> c9076b30
                  const newTitle = await generateTitleFromMessage(content, apiClient)

                  // Update conversation title with auto_title flag (won't set override)
                  await apiClient.updateChatSession(state.currentChatId, {
                    title: newTitle,
                    auto_title: true  // Mark as automatic to avoid setting title_override
                  })

                  // Update local state optimistically
                  set((state) => ({
                    chatSessions: state.chatSessions.map((session) =>
                      session.id === state.currentChatId
                        ? { ...session, title: newTitle, title_override: false }
                        : session
                    ),
                  }))

                  logDebug('Auto-titled conversation on first message', {
                    chatId: state.currentChatId,
                    title: newTitle,
                  })
                } catch (error) {
                  logWarn('Failed to auto-title conversation', { error })
                  // Non-critical, continue with message send
                }
              }
            }

            // Add user message immediately
            const userMessage: ChatMessage = {
              id: Date.now().toString(),
              content,
              role: 'user',
              timestamp: new Date().toISOString(),
            }

            get().addMessage(userMessage)

            // Resolve UI slug to backend ID
            const selectedModelData = state.models.find((m) => m.id === state.selectedModel)
            let backendModelId = selectedModelData?.backendId

            // Fallback: if backendId is null/undefined or equals the slug (not resolved),
            // try to get display name from catalog
            if (!backendModelId || backendModelId === state.selectedModel) {
              const catalogModel = getAllModels().find((m) => m.slug === state.selectedModel)
              backendModelId = catalogModel?.displayName || state.selectedModel
              logWarn('Using catalog fallback for model', {
                selectedModelSlug: state.selectedModel,
                originalBackendId: selectedModelData?.backendId,
                catalogModel: catalogModel?.displayName,
                fallbackValue: backendModelId,
                modelsArray: state.models.map(m => ({ id: m.id, backendId: m.backendId })),
              })
            }

            logDebug('Sending message with model', {
              uiSlug: state.selectedModel,
              backendId: backendModelId,
              modelsLoaded: state.models.length,
              selectedModelData: selectedModelData ? {
                id: selectedModelData.id,
                backendId: selectedModelData.backendId,
                available: selectedModelData.available,
              } : null,
            })

            if (!backendModelId) {
              throw new Error('No valid model ID resolved')
            }

            // Send to API
            const response = await apiClient.sendChatMessage({
              message: content,
              chat_id: state.currentChatId || undefined,
              model: backendModelId,
              temperature: state.settings.temperature,
              max_tokens: state.settings.maxTokens,
              stream: state.settings.streamEnabled,
              tools_enabled: state.toolsEnabled,
            })

            const responseTools = normalizeToolsState(response.tools_enabled)

            // Add assistant response
            const assistantMessage: ChatMessage = {
              id: response.message_id,
              content: response.content,
              role: 'assistant',
              timestamp: response.created_at,
              model: response.model,
              tokens: response.tokens,
              latency: response.latency_ms,
              toolsUsed: response.tools_used,
            }
            
            get().addMessage(assistantMessage)

            // P0-UX-HIST-001: Reconcile optimistic conversation if tempId was used
            const wasTempId = state.currentChatId && state.currentChatId.startsWith('temp-')

            set((prevState) => {
              const nextMap = { ...prevState.toolsEnabledByChatId, [response.chat_id]: responseTools }
              const shouldUpdateActive =
                prevState.currentChatId === response.chat_id || (!prevState.currentChatId && !wasTempId)

              return {
                toolsEnabledByChatId: nextMap,
                toolsEnabled: shouldUpdateActive ? responseTools : prevState.toolsEnabled,
              }
            })

            // Update chat ID to real ID from response
            if (!state.currentChatId || wasTempId) {
              set({ currentChatId: response.chat_id })
            }

            // Reconcile optimistic conversation with real session
            if (wasTempId && state.currentChatId) {
              const tempId = state.currentChatId

              // Fetch the real session data
              try {
                const sessionsResponse = await apiClient.getChatSessions()
                const realSession = sessionsResponse?.sessions?.find((s: ChatSession) => s.id === response.chat_id)

                if (realSession) {
                  get().reconcileConversation(tempId, realSession)
                  logDebug('Optimistic conversation reconciled', { tempId, realId: response.chat_id })
                }
              } catch (reconcileError) {
                logError('Failed to reconcile optimistic conversation:', reconcileError)
                // Just remove the optimistic one if reconciliation fails
                get().removeOptimisticConversation(tempId)
              }
            } else {
              // If no optimistic ID was used, still reload sessions to get the new one
              get().loadChatSessions()
            }

          } catch (error) {
            logError('Failed to send message:', error)
            
            // Add error message
            const errorMessage: ChatMessage = {
              id: Date.now().toString(),
              content: 'Sorry, there was an error sending your message. Please try again.',
              role: 'assistant',
              timestamp: new Date().toISOString(),
              isError: true,
            }
            
            get().addMessage(errorMessage)
          } finally {
            set({ isLoading: false })
          }
        },

        startNewChat: () => {
          // Progressive Commitment: Use draft mode instead of creating empty conversation
          get().openDraft()
        },

        checkConnection: async () => {
          try {
            set({ connectionStatus: 'connecting' })
            const isConnected = await apiClient.checkConnection()
            set({ connectionStatus: isConnected ? 'connected' : 'disconnected' })
          } catch (error) {
            set({ connectionStatus: 'disconnected' })
          }
        },

        // Cache invalidation helpers
        invalidateOnContextChange: () => {
          // Called on login/logout or when API_BASE/user context changes
          set({
            currentChatId: null,
            messages: [],
            activeTasks: [],
            currentTaskId: null,
            chatSessions: [],
            connectionStatus: 'disconnected',
          })

          // Clear any persistent cache in localStorage that might be stale
          const cacheKeys = ['chat-cache', 'research-cache', 'session-cache']
          cacheKeys.forEach(key => {
            try {
              localStorage.removeItem(key)
            } catch (error) {
              logWarn(`Failed to clear cache key ${key}:`, error)
            }
          })
        },

        clearAllData: () => {
          // Nuclear option: clear all data and reset to initial state
          set({
            sidebarOpen: false,
            connectionStatus: 'disconnected',
            currentChatId: null,
            messages: [],
            isLoading: false,
            selectedModel: 'turbo', // Default to Saptiva Turbo
            toolsEnabled: mergeToolsState(),
            toolsEnabledByChatId: {},
            draftToolsEnabled: mergeToolsState(),
            activeTasks: [],
            currentTaskId: null,
            chatSessions: [],
            settings: defaultSettings,
            pendingCreationId: null,
            isCreatingConversation: false,
          })

          // Clear all localStorage including our persisted state
          try {
            // Clear our persisted Zustand state
            localStorage.removeItem('copilotos-bridge-store')

            // Clear any additional cache keys
            const allCacheKeys = ['chat-cache', 'research-cache', 'session-cache', 'msw', 'mock-api', 'dev-mode']
            allCacheKeys.forEach(key => {
              localStorage.removeItem(key)
            })
          } catch (error) {
            logWarn('Failed to clear localStorage:', error)
          }
        },
      }),
      {
        name: 'copilotos-bridge-store',
        partialize: (state) => ({
          theme: state.theme,
          selectedModel: state.selectedModel,
          toolsEnabled: state.toolsEnabled,
          settings: state.settings,
        }),
      }
    ),
    {
      name: 'copilotos-bridge-store',
    }
  )
)

// Selectors for performance
export const useChat = () => {
  const store = useAppStore()
  return {
    currentChatId: store.currentChatId,
    selectionEpoch: store.selectionEpoch,
    messages: store.messages,
    isLoading: store.isLoading,
    models: store.models,
    modelsLoading: store.modelsLoading,
    featureFlags: store.featureFlags,
    featureFlagsLoading: store.featureFlagsLoading,
    selectedModel: store.selectedModel,
    toolsEnabled: store.toolsEnabled,
    chatSessions: store.chatSessions,
    chatSessionsLoading: store.chatSessionsLoading,
    chatNotFound: store.chatNotFound,
    sendMessage: store.sendMessage,
    startNewChat: store.startNewChat,
    addMessage: store.addMessage,
    updateMessage: store.updateMessage,
    clearMessages: store.clearMessages,
    setSelectedModel: store.setSelectedModel,
    toggleTool: store.toggleTool,
    setToolEnabled: store.setToolEnabled,
    setLoading: store.setLoading,
    loadChatSessions: store.loadChatSessions,
    loadModels: store.loadModels,
    loadFeatureFlags: store.loadFeatureFlags,
    addChatSession: store.addChatSession,
    removeChatSession: store.removeChatSession,
    renameChatSession: store.renameChatSession,
    pinChatSession: store.pinChatSession,
    deleteChatSession: store.deleteChatSession,
    updateSessionTitle: store.updateSessionTitle,
    setCurrentChatId: store.setCurrentChatId,
    switchChat: store.switchChat,
    bumpSelectionEpoch: store.bumpSelectionEpoch,
    loadUnifiedHistory: store.loadUnifiedHistory,
    refreshChatStatus: store.refreshChatStatus,
    // P0-UX-HIST-001: Optimistic UI
    isCreatingConversation: store.isCreatingConversation,
    pendingCreationId: store.pendingCreationId,
    createConversationOptimistic: store.createConversationOptimistic,
    reconcileConversation: store.reconcileConversation,
    removeOptimisticConversation: store.removeOptimisticConversation,
    finalizeCreation: store.finalizeCreation,
    cancelCreation: store.cancelCreation,
    // Progressive Commitment: Draft state
    draft: store.draft,
    draftToolsEnabled: store.draftToolsEnabled,
    openDraft: store.openDraft,
    discardDraft: store.discardDraft,
    setDraftText: store.setDraftText,
    isDraftMode: store.isDraftMode,
    // Hydration state (SWR pattern)
    hydratedByChatId: store.hydratedByChatId,
    isHydratingByChatId: store.isHydratingByChatId,
  }
}

export const useResearch = () => {
  const store = useAppStore()
  return {
    activeTasks: store.activeTasks,
    currentTaskId: store.currentTaskId,
    addTask: store.addTask,
    updateTask: store.updateTask,
    removeTask: store.removeTask,
    setCurrentTaskId: store.setCurrentTaskId,
  }
}

export const useUI = () => {
  const store = useAppStore()
  return {
    sidebarOpen: store.sidebarOpen,
    theme: store.theme,
    connectionStatus: store.connectionStatus,
    setSidebarOpen: store.setSidebarOpen,
    setTheme: store.setTheme,
    checkConnection: store.checkConnection,
    invalidateOnContextChange: store.invalidateOnContextChange,
    clearAllData: store.clearAllData,
  }
}

export const useSettings = () => {
  const store = useAppStore()
  return {
    settings: store.settings,
    updateSettings: store.updateSettings,
  }
}<|MERGE_RESOLUTION|>--- conflicted
+++ resolved
@@ -13,11 +13,7 @@
 import { getAllModels } from '../config/modelCatalog'
 import { retryWithBackoff, defaultShouldRetry } from './retry'
 import { getSyncInstance } from './sync'
-<<<<<<< HEAD
-import { DraftConversation, INITIAL_DRAFT_STATE, deriveTitleFromMessage, generateTitleFromMessage } from './conversation-utils'
-=======
 import { DraftConversation, INITIAL_DRAFT_STATE, deriveTitleFromMessage, generateTitleFromMessage, computeTitleFromText } from './conversation-utils'
->>>>>>> c9076b30
 import { hasFirstMessage } from './types'
 import { createDefaultToolsState, normalizeToolsState } from './tool-mapping'
 
@@ -373,20 +369,12 @@
           try {
             set({ chatSessionsLoading: true })
             const response = await apiClient.getChatSessions()
-<<<<<<< HEAD
-            const sessions = response?.sessions || []
-=======
             const sessions: ChatSession[] = response?.sessions || []
->>>>>>> c9076b30
 
             const state = get()
             const nextToolsByChat: Record<string, Record<string, boolean>> = {}
 
-<<<<<<< HEAD
-            sessions.forEach((session) => {
-=======
             sessions.forEach((session: ChatSession) => {
->>>>>>> c9076b30
               nextToolsByChat[session.id] = mergeToolsState(session.tools_enabled)
             })
 
@@ -660,8 +648,6 @@
           }
         },
 
-<<<<<<< HEAD
-=======
         // Optimistic title update - Used by auto-titling to avoid race conditions
         updateSessionTitle: (chatId: string, newTitle: string) => {
           set((state) => ({
@@ -675,7 +661,6 @@
           logDebug('Optimistically updated session title', { chatId, newTitle })
         },
 
->>>>>>> c9076b30
         // P0-UX-HIST-001: Optimistic conversation creation with single-flight guard
         createConversationOptimistic: (providedTempId?: string, providedCreatedAt?: string, providedIdempotencyKey?: string) => {
           const generatedKey =
@@ -885,8 +870,6 @@
         // Draft conversation actions - Progressive Commitment Pattern
         openDraft: () => {
           const state = get()
-<<<<<<< HEAD
-=======
 
           // Clear any existing cleanup timer
           if (state.draft.cleanupTimerId) {
@@ -917,28 +900,20 @@
             }
           }, DRAFT_TIMEOUT_MS)
 
->>>>>>> c9076b30
           set({
             draft: {
               isDraftMode: true,
               draftText: '',
               draftModel: state.selectedModel,
-<<<<<<< HEAD
-=======
               cid,
               startedAt,
               cleanupTimerId,
->>>>>>> c9076b30
             },
             currentChatId: null,
             messages: [],
             chatNotFound: false,
             isLoading: false, // Clear loading state to show hero mode
             toolsEnabled: mergeToolsState(state.draftToolsEnabled),
-<<<<<<< HEAD
-          })
-          logDebug('Draft mode activated', { model: state.selectedModel })
-=======
           })
 
           logAction('chat.draft.created', {
@@ -951,7 +926,6 @@
             cid,
             timeoutMs: DRAFT_TIMEOUT_MS
           })
->>>>>>> c9076b30
         },
 
         discardDraft: () => {
@@ -1098,13 +1072,8 @@
 
             // Message-First: If in draft mode, create conversation with first message
             if (state.draft.isDraftMode) {
-<<<<<<< HEAD
-              // Generate title from first message
-              const title = await generateTitleFromMessage(content, apiClient)
-=======
               const draftCid = state.draft.cid
               const draftStartedAt = state.draft.startedAt || Date.now()
->>>>>>> c9076b30
 
               // Clear auto-cleanup timer since user is sending message
               if (state.draft.cleanupTimerId) {
@@ -1125,11 +1094,6 @@
                 title,
                 cid: draftCid
               })
-<<<<<<< HEAD
-            } else if (state.currentChatId && !state.currentChatId.startsWith('temp-')) {
-              // Auto-title existing conversations on first message (if not overridden)
-              const currentSession = state.chatSessions.find(s => s.id === state.currentChatId)
-=======
 
               try {
                 // Create conversation with derived title
@@ -1241,15 +1205,11 @@
               // Auto-title existing conversations on first message (if not overridden)
               const currentSession = state.chatSessions.find(s => s.id === state.currentChatId)
               console.log('[AUTOTITLE-DEBUG] Existing conversation path - currentSession:', currentSession?.id, 'hasFirstMessage:', currentSession && hasFirstMessage(currentSession), 'title_override:', currentSession?.title_override)
->>>>>>> c9076b30
 
               if (currentSession && !hasFirstMessage(currentSession) && !currentSession.title_override) {
                 // This is the first message, generate and update title
                 try {
-<<<<<<< HEAD
-=======
                   console.log('[AUTOTITLE-DEBUG] Generating title for existing conversation:', currentSession.id)
->>>>>>> c9076b30
                   const newTitle = await generateTitleFromMessage(content, apiClient)
 
                   // Update conversation title with auto_title flag (won't set override)
