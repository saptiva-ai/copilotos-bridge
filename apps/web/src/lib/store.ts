/**
 * Store Re-exports (Backward Compatibility Layer)
 *
 * This file maintains backward compatibility with the old monolithic store
 * by re-exporting from the new modular stores architecture.
 *
 * Components can continue using:
 * - import { useAppStore } from '../lib/store'
 * - import { useChat, useUI, useSettings, useResearch } from '../lib/store'
 *
 * New code should import directly from stores/:
 * - import { useChatStore } from '../lib/stores/chat-store'
 * - import { useUIStore } from '../lib/stores/ui-store'
 * etc.
 */

<<<<<<< HEAD
import { create } from 'zustand'
import { devtools, persist } from 'zustand/middleware'
import toast from 'react-hot-toast'
import { ChatMessage, ChatSession, ChatSessionOptimistic, ResearchTask, ChatModel, FeatureFlagsResponse } from './types'
import { apiClient } from './api-client'
import { logDebug, logError, logWarn } from './logger'
import { logAction } from './ux-logger'
import { buildModelList, getDefaultModelSlug, resolveBackendId } from './modelMap'
import { getAllModels } from '../config/modelCatalog'
import { retryWithBackoff, defaultShouldRetry } from './retry'
import { getSyncInstance } from './sync'
import { DraftConversation, INITIAL_DRAFT_STATE, deriveTitleFromMessage, generateTitleFromMessage, computeTitleFromText } from './conversation-utils'
import { hasFirstMessage } from './types'
import { createDefaultToolsState, normalizeToolsState } from './tool-mapping'

const mergeToolsState = (seed?: Record<string, boolean>) => {
  const extraKeys = seed ? Object.keys(seed) : []
  const base = createDefaultToolsState(extraKeys)
  return seed ? { ...base, ...seed } : base
}

// App state interfaces
interface AppState {
  // UI state
  sidebarOpen: boolean
  theme: 'light' | 'dark'
  connectionStatus: 'connected' | 'disconnected' | 'connecting'

  // Chat state
  currentChatId: string | null
  selectionEpoch: number  // Incremented on same-chat re-selection to force re-render
  messages: ChatMessage[]
  isLoading: boolean
  models: ChatModel[]
  modelsLoading: boolean
  selectedModel: string
  toolsEnabled: Record<string, boolean>
  toolsEnabledByChatId: Record<string, Record<string, boolean>>
  draftToolsEnabled: Record<string, boolean>

  // Hydration state (stale-while-revalidate pattern)
  hydratedByChatId: Record<string, boolean>
  isHydratingByChatId: Record<string, boolean>
  
  // Research state
  activeTasks: ResearchTask[]
  currentTaskId: string | null
  
  // History
  chatSessions: ChatSession[]
  chatSessionsLoading: boolean
  chatNotFound: boolean

  // P0-UX-HIST-001: Optimistic conversation creation
  isCreatingConversation: boolean
  pendingCreationId: string | null

  // Draft conversation state (memory-only, no backend persistence)
  draft: DraftConversation

  // Settings
  settings: {
    maxTokens: number
    temperature: number
    streamEnabled: boolean
  }
  featureFlags: FeatureFlagsResponse | null
  featureFlagsLoading: boolean
}

interface AppActions {
  // UI actions
  setSidebarOpen: (open: boolean) => void
  setTheme: (theme: 'light' | 'dark') => void
  setConnectionStatus: (status: AppState['connectionStatus']) => void

  // Chat actions
  setCurrentChatId: (chatId: string | null) => void
  switchChat: (nextId: string) => void  // Handles re-selection with epoch bumping
  bumpSelectionEpoch: () => void
  addMessage: (message: ChatMessage) => void
  updateMessage: (messageId: string, updates: Partial<ChatMessage>) => void
  clearMessages: () => void
  setLoading: (loading: boolean) => void
  setSelectedModel: (model: string) => void
  toggleTool: (toolName: string) => Promise<void>
  setToolEnabled: (toolName: string, enabled: boolean) => Promise<void>
  
  // Research actions
  addTask: (task: ResearchTask) => void
  updateTask: (taskId: string, updates: Partial<ResearchTask>) => void
  removeTask: (taskId: string) => void
  setCurrentTaskId: (taskId: string | null) => void
  
  // History actions
  loadChatSessions: () => Promise<void>
  addChatSession: (session: ChatSession) => void
  removeChatSession: (chatId: string) => void
  renameChatSession: (chatId: string, newTitle: string) => Promise<void>
  pinChatSession: (chatId: string) => Promise<void>
  deleteChatSession: (chatId: string) => Promise<void>
  updateSessionTitle: (chatId: string, newTitle: string) => void  // Optimistic title update
  loadUnifiedHistory: (chatId: string) => Promise<void>
  refreshChatStatus: (chatId: string) => Promise<void>
  loadModels: () => Promise<void>
  loadFeatureFlags: () => Promise<void>

  // P0-UX-HIST-001: Optimistic conversation actions
  createConversationOptimistic: (tempId?: string, createdAt?: string, idempotencyKey?: string) => string
  reconcileConversation: (tempId: string, realSession: ChatSession) => void
  removeOptimisticConversation: (tempId: string) => void
  finalizeCreation: (tempId: string) => void
  cancelCreation: (tempId: string) => void

  // Draft conversation actions (progressive commitment pattern)
  openDraft: () => void
  discardDraft: () => void
  setDraftText: (text: string) => void
  isDraftMode: () => boolean

  // Settings actions
  updateSettings: (settings: Partial<AppState['settings']>) => void

  // API actions
  sendMessage: (content: string) => Promise<void>
  startNewChat: () => void
  checkConnection: () => Promise<void>

  // Cache invalidation helpers
  invalidateOnContextChange: () => void
  clearAllData: () => void
}

// Default settings
const defaultSettings = {
  maxTokens: 2000,
  temperature: 0.7,
  streamEnabled: true,
}

export const useAppStore = create<AppState & AppActions>()(
  devtools(
    persist(
      (set, get) => ({
        // Initial state
        sidebarOpen: false,
        theme: 'light',
        connectionStatus: 'disconnected',
        currentChatId: null,
        selectionEpoch: 0,
        messages: [],
        isLoading: false,
        models: [],
        modelsLoading: false,
        selectedModel: 'turbo', // Default to Saptiva Turbo
        toolsEnabled: mergeToolsState(),
        toolsEnabledByChatId: {},
        draftToolsEnabled: mergeToolsState(),
        activeTasks: [],
        currentTaskId: null,
        chatSessions: [],
        chatSessionsLoading: false,
        chatNotFound: false,
        isCreatingConversation: false,
        pendingCreationId: null,
        draft: INITIAL_DRAFT_STATE,
        settings: defaultSettings,
        featureFlags: null,
        featureFlagsLoading: false,
        hydratedByChatId: {},
        isHydratingByChatId: {},

        // UI actions
        setSidebarOpen: (open) => set({ sidebarOpen: open }),
        setTheme: (theme) => set({ theme }),
        setConnectionStatus: (status) => set({ connectionStatus: status }),

        // Chat actions
        setCurrentChatId: (chatId) => {
          const state = get()
          const nextToolsByChat = { ...state.toolsEnabledByChatId }
          let resolvedTools: Record<string, boolean>

          if (chatId) {
            if (!nextToolsByChat[chatId]) {
              nextToolsByChat[chatId] = mergeToolsState()
            }
            resolvedTools = mergeToolsState(nextToolsByChat[chatId])
          } else {
            resolvedTools = mergeToolsState(state.draftToolsEnabled)
          }

          set({
            currentChatId: chatId,
            toolsEnabled: resolvedTools,
            toolsEnabledByChatId: nextToolsByChat,
          })
        },

        // Switch chat with re-selection support (A→B→C→A pattern)
        switchChat: (nextId: string) => {
          const {
            currentChatId,
            selectionEpoch,
            hydratedByChatId,
            isHydratingByChatId,
            toolsEnabledByChatId,
            draftToolsEnabled,
          } = get()

          // Always set the activeId AND bump epoch
          // This ensures every chat selection triggers a fresh mount, preventing "memoria fantasma"
          const isReselection = currentChatId === nextId
          const newEpoch = selectionEpoch + 1

          // CRITICAL: Invalidate hydration for the target chat to force reload
          // This prevents showing stale messages when returning to a chat (A→B→A)
          const newHydratedByChatId = { ...hydratedByChatId }
          delete newHydratedByChatId[nextId]

          // CRITICAL: Also clear isHydratingByChatId flag to allow loadUnifiedHistory to execute
          // If we don't clear this, loadUnifiedHistory will see the flag and early return,
          // leaving messages=[] and showing Hero instead of loading new data
          const newIsHydratingByChatId = { ...isHydratingByChatId }
          delete newIsHydratingByChatId[nextId]

          const nextToolsByChat = { ...toolsEnabledByChatId }
          if (!nextToolsByChat[nextId]) {
            nextToolsByChat[nextId] = mergeToolsState()
          }

          const resolvedTools = mergeToolsState(nextToolsByChat[nextId] || draftToolsEnabled)

          logDebug('SWITCH_CHAT', {
            from: currentChatId,
            to: nextId,
            reselection: isReselection,
            epochBefore: selectionEpoch,
            epochAfter: newEpoch,
            invalidateHydration: true,
            clearingMessages: true,
            clearingHydratingFlag: true,
            settingLoading: true
          })

          set({
            currentChatId: nextId,
            selectionEpoch: newEpoch,
            hydratedByChatId: newHydratedByChatId,
            isHydratingByChatId: newIsHydratingByChatId,
            messages: [],  // CRITICAL: Clear messages immediately to prevent showing B's messages when switching to A
            isLoading: true,  // CRITICAL: Set loading to prevent Hero from showing during async data load
            toolsEnabledByChatId: nextToolsByChat,
            toolsEnabled: resolvedTools,
          })
        },

        bumpSelectionEpoch: () => {
          const epoch = get().selectionEpoch
          logDebug('BUMP_EPOCH', { from: epoch, to: epoch + 1 })
          set({ selectionEpoch: epoch + 1 })
        },

        addMessage: (message) =>
          set((state) => ({
            messages: [...state.messages, message],
          })),
        
        updateMessage: (messageId, updates) =>
          set((state) => ({
            messages: state.messages.map((msg) =>
              msg.id === messageId ? { ...msg, ...updates } : msg
            ),
          })),
        
        clearMessages: () => set({ messages: [] }),
        setLoading: (loading) => set({ isLoading: loading }),
        setSelectedModel: (model) => {
          logDebug('UI model changed', model)
          set({ selectedModel: model })
        },
        
        toggleTool: async (toolName) => {
          const state = get()
          const currentValue = state.toolsEnabled[toolName] ?? false
          await get().setToolEnabled(toolName, !currentValue)
        },

        setToolEnabled: async (toolName, enabled) => {
          const state = get()
          const currentValue = state.toolsEnabled[toolName] ?? false
          if (currentValue === enabled) {
            return
          }

          const nextTools = mergeToolsState({
            ...state.toolsEnabled,
            [toolName]: enabled,
          })

          const currentChatId = state.currentChatId
          const nextToolsByChat = { ...state.toolsEnabledByChatId }

          if (currentChatId) {
            nextToolsByChat[currentChatId] = nextTools
          }

          set({
            toolsEnabled: nextTools,
            toolsEnabledByChatId: nextToolsByChat,
            draftToolsEnabled: currentChatId ? state.draftToolsEnabled : nextTools,
          })

          logAction('tool.toggle.changed', { tool: toolName, enabled })

          if (currentChatId && !currentChatId.startsWith('temp-')) {
            try {
              await apiClient.updateChatSession(currentChatId, { tools_enabled: nextTools })
            } catch (error) {
              logError('Failed to update tools-enabled state', error)
              toast.error('No se pudo actualizar la configuración de herramientas.')

              const rollbackTools = mergeToolsState({
                ...state.toolsEnabled,
                [toolName]: currentValue,
              })

              set((prevState) => {
                const rollbackMap = { ...prevState.toolsEnabledByChatId }
                if (currentChatId) {
                  rollbackMap[currentChatId] = rollbackTools
                }
                return {
                  toolsEnabled: rollbackTools,
                  toolsEnabledByChatId: rollbackMap,
                }
              })
            }
          }
        },

        // Research actions
        addTask: (task) =>
          set((state) => ({
            activeTasks: [...state.activeTasks, task],
          })),
        
        updateTask: (taskId, updates) =>
          set((state) => ({
            activeTasks: state.activeTasks.map((task) =>
              task.id === taskId ? { ...task, ...updates } : task
            ),
          })),
        
        removeTask: (taskId) =>
          set((state) => ({
            activeTasks: state.activeTasks.filter((task) => task.id !== taskId),
            currentTaskId: state.currentTaskId === taskId ? null : state.currentTaskId,
          })),
        
        setCurrentTaskId: (taskId) => set({ currentTaskId: taskId }),

        // History actions
        loadChatSessions: async () => {
          try {
            set({ chatSessionsLoading: true })
            const response = await apiClient.getChatSessions()
            const sessions: ChatSession[] = response?.sessions || []

            const state = get()
            const nextToolsByChat: Record<string, Record<string, boolean>> = {}

            sessions.forEach((session: ChatSession) => {
              nextToolsByChat[session.id] = mergeToolsState(session.tools_enabled)
            })

            // Preserve optimistic conversations (temp IDs)
            Object.entries(state.toolsEnabledByChatId).forEach(([chatId, tools]) => {
              if (chatId.startsWith('temp-')) {
                nextToolsByChat[chatId] = mergeToolsState(tools)
              }
            })

            let mergedSessions: ChatSession[] = sessions
            let pendingCreationId = state.pendingCreationId
            let isCreatingConversation = state.isCreatingConversation

            if (pendingCreationId) {
              const pendingSession = state.chatSessions.find(
                (session) => session.id === pendingCreationId && (session as ChatSessionOptimistic).isOptimistic
              )

              if (pendingSession) {
                mergedSessions = [
                  pendingSession,
                  ...sessions.filter((session) => session.id !== pendingCreationId),
                ]

                nextToolsByChat[pendingCreationId] = mergeToolsState(
                  state.toolsEnabledByChatId[pendingCreationId] || state.toolsEnabled
                )
              } else {
                pendingCreationId = null
                isCreatingConversation = false
              }
            }

            const activeChatId = state.currentChatId
            const nextTools = activeChatId
              ? mergeToolsState(nextToolsByChat[activeChatId])
              : mergeToolsState(state.draftToolsEnabled)

            set({
              chatSessions: mergedSessions,
              chatSessionsLoading: false,
              toolsEnabledByChatId: nextToolsByChat,
              toolsEnabled: nextTools,
              pendingCreationId,
              isCreatingConversation,
            })

            // Note: No broadcast here - only individual mutations broadcast
            // This prevents infinite loops from sync listeners calling loadChatSessions
          } catch (error) {
            logError('Failed to load chat sessions:', error)
            set({ chatSessions: [], chatSessionsLoading: false })
          }
        },
        
        addChatSession: (session) => {
          set((state) => {
            const existing = state.chatSessions.filter((s) => s.id !== session.id)
            const sessionTools = mergeToolsState(session.tools_enabled)
            const nextToolsByChat = {
              ...state.toolsEnabledByChatId,
              [session.id]: sessionTools,
            }

            const isCurrent = state.currentChatId === session.id

            return {
              chatSessions: [session, ...existing],
              pendingCreationId: state.pendingCreationId === session.id ? null : state.pendingCreationId,
              isCreatingConversation: state.pendingCreationId === session.id ? false : state.isCreatingConversation,
              toolsEnabledByChatId: nextToolsByChat,
              toolsEnabled: isCurrent ? sessionTools : state.toolsEnabled,
            }
          })

          // Broadcast to other tabs
          getSyncInstance().broadcast('session_created', { session })
        },

        removeChatSession: (chatId) =>
          set((state) => {
            const filteredSessions = state.chatSessions.filter((session) => session.id !== chatId)
            const nextMap = { ...state.toolsEnabledByChatId }
            delete nextMap[chatId]

            const isCurrent = state.currentChatId === chatId
            return {
              chatSessions: filteredSessions,
              currentChatId: isCurrent ? null : state.currentChatId,
              messages: isCurrent ? [] : state.messages,
              toolsEnabledByChatId: nextMap,
              toolsEnabled: isCurrent ? mergeToolsState(state.draftToolsEnabled) : state.toolsEnabled,
            }
          }),

        renameChatSession: async (chatId: string, newTitle: string) => {
          const previousSessions = get().chatSessions

          try {
            // Optimistic update
            set((state) => ({
              chatSessions: state.chatSessions.map((session) =>
                session.id === chatId ? { ...session, title: newTitle } : session
              ),
            }))

            // Retry with exponential backoff
            await retryWithBackoff(
              () => apiClient.renameChatSession(chatId, newTitle),
              {
                maxRetries: 3,
                baseDelay: 1000,
                shouldRetry: defaultShouldRetry,
                onRetry: (error, attempt, delay) => {
                  logWarn(`Retrying rename (attempt ${attempt})`, { chatId, delay, error: error.message })
                  toast.loading(`Reintentando renombrar... (${attempt}/3)`, {
                    id: `rename-retry-${chatId}`,
                    duration: delay
                  })
                },
              }
            )

            // Success toast
            toast.success('Conversación renombrada', { id: `rename-retry-${chatId}` })
            logDebug('Chat session renamed', { chatId, newTitle })

            // Wait briefly for MongoDB to persist the change
            // This prevents race conditions with other loadChatSessions() calls
            await new Promise(resolve => setTimeout(resolve, 200))

            // Reload sessions from backend to ensure consistency
            await get().loadChatSessions()

            // Broadcast to other tabs
            getSyncInstance().broadcast('session_renamed', { chatId })
          } catch (error) {
            logError('Failed to rename chat session:', error)

            // Rollback optimistic update
            set({ chatSessions: previousSessions })

            // Error toast with retry action
            toast.error('Error al renombrar la conversación', {
              id: `rename-retry-${chatId}`,
              duration: 5000,
            })

            throw error
          }
        },

        pinChatSession: async (chatId: string) => {
          const previousSessions = get().chatSessions
          const session = previousSessions.find((s) => s.id === chatId)
          const newPinnedState = !session?.pinned

          try {
            // Optimistic update
            set((state) => ({
              chatSessions: state.chatSessions.map((s) =>
                s.id === chatId ? { ...s, pinned: newPinnedState } : s
              ),
            }))

            // Retry with exponential backoff
            await retryWithBackoff(
              () => apiClient.pinChatSession(chatId, newPinnedState),
              {
                maxRetries: 3,
                baseDelay: 1000,
                shouldRetry: defaultShouldRetry,
                onRetry: (error, attempt, delay) => {
                  logWarn(`Retrying pin (attempt ${attempt})`, { chatId, delay, error: error.message })
                  toast.loading(`Reintentando... (${attempt}/3)`, {
                    id: `pin-retry-${chatId}`,
                    duration: delay
                  })
                },
              }
            )

            // Success toast (subtle, short duration)
            toast.success(newPinnedState ? 'Conversación fijada' : 'Conversación desfijada', {
              id: `pin-retry-${chatId}`,
              duration: 2000,
            })
            logDebug('Chat session pin toggled', { chatId, pinned: newPinnedState })

            // Wait briefly for MongoDB to persist the change
            await new Promise(resolve => setTimeout(resolve, 200))

            // Reload sessions from backend to ensure consistency
            await get().loadChatSessions()

            // Broadcast to other tabs
            getSyncInstance().broadcast('session_pinned', { chatId })
          } catch (error) {
            logError('Failed to pin chat session:', error)

            // Rollback optimistic update
            set({ chatSessions: previousSessions })

            // Error toast
            toast.error('Error al fijar la conversación', {
              id: `pin-retry-${chatId}`,
              duration: 4000,
            })

            throw error
          }
        },

        deleteChatSession: async (chatId: string) => {
          const previousSessions = get().chatSessions
          const previousChatId = get().currentChatId
          const previousMessages = get().messages

          try {
            // Optimistic update
            set((state) => ({
              chatSessions: state.chatSessions.filter((session) => session.id !== chatId),
              currentChatId: state.currentChatId === chatId ? null : state.currentChatId,
              messages: state.currentChatId === chatId ? [] : state.messages,
            }))

            // Retry with exponential backoff
            await retryWithBackoff(
              () => apiClient.deleteChatSession(chatId),
              {
                maxRetries: 3,
                baseDelay: 1000,
                shouldRetry: defaultShouldRetry,
                onRetry: (error, attempt, delay) => {
                  logWarn(`Retrying delete (attempt ${attempt})`, { chatId, delay, error: error.message })
                  toast.loading(`Reintentando eliminar... (${attempt}/3)`, {
                    id: `delete-retry-${chatId}`,
                    duration: delay
                  })
                },
              }
            )

            // Success toast
            toast.success('Conversación eliminada', {
              id: `delete-retry-${chatId}`,
              duration: 3000,
            })
            logDebug('Chat session deleted', { chatId })

            // Broadcast to other tabs
            getSyncInstance().broadcast('session_deleted', { chatId })
          } catch (error) {
            logError('Failed to delete chat session:', error)

            // Rollback optimistic update
            set({
              chatSessions: previousSessions,
              currentChatId: previousChatId,
              messages: previousMessages,
            })

            // Error toast
            toast.error('Error al eliminar la conversación', {
              id: `delete-retry-${chatId}`,
              duration: 5000,
            })

            throw error
          }
        },

        // Optimistic title update - Used by auto-titling to avoid race conditions
        updateSessionTitle: (chatId: string, newTitle: string) => {
          set((state) => ({
            chatSessions: state.chatSessions.map((session) =>
              session.id === chatId
                ? { ...session, title: newTitle, updated_at: new Date().toISOString() }
                : session
            )
          }))

          logDebug('Optimistically updated session title', { chatId, newTitle })
        },

        // P0-UX-HIST-001: Optimistic conversation creation with single-flight guard
        createConversationOptimistic: (providedTempId?: string, providedCreatedAt?: string, providedIdempotencyKey?: string) => {
          const generatedKey =
            typeof crypto !== 'undefined' && 'randomUUID' in crypto
              ? crypto.randomUUID()
              : `${Date.now()}-${Math.random().toString(36).slice(2, 10)}`
          const idempotencyKey = providedIdempotencyKey || generatedKey
          const tempId = providedTempId || `temp-${idempotencyKey}`
          const now = providedCreatedAt || new Date().toISOString()

          const draftTools = mergeToolsState(get().draftToolsEnabled)

          const optimisticSession: ChatSessionOptimistic = {
            id: tempId,
            tempId,
            title: 'Nueva conversación',
            created_at: now,
            updated_at: now,
            first_message_at: null,
            last_message_at: null,
            message_count: 0,
            model: get().selectedModel,
            preview: '',
            isOptimistic: true,
            isNew: true,
            pending: true,
            state: 'creating',
            idempotency_key: idempotencyKey,
            tools_enabled: draftTools,
          }

          set((state) => {
            const withoutDuplicate = state.chatSessions.filter((session) => session.id !== tempId)
            const sessionTools = draftTools
            return {
              chatSessions: [optimisticSession, ...withoutDuplicate],
              isCreatingConversation: true,
              pendingCreationId: tempId,
              toolsEnabledByChatId: {
                ...state.toolsEnabledByChatId,
                [tempId]: sessionTools,
              },
              toolsEnabled: sessionTools,
            }
          })

          logDebug('Created optimistic conversation', { tempId })
          return tempId
        },

        finalizeCreation: (tempId: string) => {
          set((state) => {
            const idx = state.chatSessions.findIndex((session) => session.id === tempId)
            if (idx === -1) {
              return state
            }

            const session = state.chatSessions[idx] as ChatSessionOptimistic
            if (!session.isOptimistic || session.pending === false) {
              return state
            }

            const updatedSession: ChatSessionOptimistic = {
              ...session,
              pending: false,
              state: session.state === 'creating' ? 'draft' : session.state,
              isNew: session.isNew ?? true,
            }

            const nextSessions = [...state.chatSessions]
            nextSessions[idx] = updatedSession

            return {
              chatSessions: nextSessions,
            }
          })

          logDebug('Finalized optimistic conversation', { tempId })
        },

        cancelCreation: (tempId: string) => {
          logWarn('Cancelling optimistic conversation', { tempId })
          get().removeOptimisticConversation(tempId)
        },

        reconcileConversation: (tempId: string, realSession: ChatSession) => {
          set((state) => {
            const filteredSessions = state.chatSessions.filter(
              (session) => session.id !== tempId && session.id !== realSession.id
            )

            const hydratedSession: ChatSessionOptimistic = {
              ...realSession,
              isOptimistic: false,
              isNew: true,
              pending: false,
            }

            const tempTools = state.toolsEnabledByChatId[tempId] || state.toolsEnabled
            const resolvedTools = mergeToolsState(realSession.tools_enabled || tempTools)
            const nextToolsByChat = { ...state.toolsEnabledByChatId }
            delete nextToolsByChat[tempId]
            nextToolsByChat[realSession.id] = resolvedTools

            const isCurrentTemp = state.currentChatId === tempId

            return {
              chatSessions: [hydratedSession, ...filteredSessions],
              isCreatingConversation: state.pendingCreationId === tempId ? false : state.isCreatingConversation,
              pendingCreationId: state.pendingCreationId === tempId ? null : state.pendingCreationId,
              toolsEnabledByChatId: nextToolsByChat,
              toolsEnabled: isCurrentTemp ? resolvedTools : state.toolsEnabled,
            }
          })

          // Broadcast to other tabs so they can refresh history state
          getSyncInstance().broadcast('session_created', { session: realSession })

          logDebug('Reconciled optimistic conversation', { tempId, realId: realSession.id })

          // Clear highlight after subtle delay
          setTimeout(() => {
            set((state) => ({
              chatSessions: state.chatSessions.map((session) =>
                session.id === realSession.id ? { ...session, isNew: false } : session
              ),
            }))
          }, 2000)
        },

        removeOptimisticConversation: (tempId: string) => {
          set((state) => {
            const filteredSessions = state.chatSessions.filter((session) => session.id !== tempId)
            const wasPending = state.pendingCreationId === tempId
            const nextMap = { ...state.toolsEnabledByChatId }
            delete nextMap[tempId]
            const isCurrent = state.currentChatId === tempId
            return {
              chatSessions: filteredSessions,
              isCreatingConversation: wasPending ? false : state.isCreatingConversation,
              pendingCreationId: wasPending ? null : state.pendingCreationId,
              toolsEnabledByChatId: nextMap,
              toolsEnabled: isCurrent ? mergeToolsState(state.draftToolsEnabled) : state.toolsEnabled,
              currentChatId: isCurrent ? null : state.currentChatId,
            }
          })

          logDebug('Removed optimistic conversation', { tempId })
        },

        loadModels: async () => {
          try {
            set({ modelsLoading: true });
            const response = await apiClient.getModels();

            // Build model list with catalog and availability
            const modelList = buildModelList(response.allowed_models);

            // Convert to ChatModel format for UI
            const models: ChatModel[] = modelList.map(({ model, available, backendId }) => ({
              id: model.slug,
              value: backendId || model.slug,
              label: model.displayName,
              description: model.description,
              tags: model.badges,
              available,
              backendId,
            }));

            // Get default model slug from backend default
            const defaultSlug = getDefaultModelSlug(response.default_model);

            logDebug('Models loaded', {
              backendModels: response.allowed_models,
              uiModels: models,
              defaultSlug,
            });

            set({ models, selectedModel: defaultSlug, modelsLoading: false });
          } catch (error) {
            logError('Failed to load models:', error);
            // Fallback to catalog models all marked unavailable
            const fallbackModels: ChatModel[] = getAllModels().map((model) => ({
              id: model.slug,
              value: model.slug,
              label: model.displayName,
              description: model.description,
              tags: model.badges,
              available: false,
              backendId: null,
            }));
            set({ models: fallbackModels, modelsLoading: false });
          }
        },

        loadFeatureFlags: async () => {
          try {
            set({ featureFlagsLoading: true });
            const response = await apiClient.getFeatureFlags();
            set({ featureFlags: response, featureFlagsLoading: false });
          } catch (error) {
            logError('Failed to load feature flags:', error);
            set({ featureFlags: null, featureFlagsLoading: false });
          }
        },

        // Draft conversation actions - Progressive Commitment Pattern
        openDraft: () => {
          const state = get()

          // Clear any existing cleanup timer
          if (state.draft.cleanupTimerId) {
            clearTimeout(state.draft.cleanupTimerId)
          }

          // Generate client ID for idempotency
          const cid = typeof crypto !== 'undefined' && 'randomUUID' in crypto
            ? crypto.randomUUID()
            : `draft-${Date.now()}-${Math.random().toString(36).slice(2, 10)}`

          const startedAt = Date.now()

          // Auto-cleanup after 2.5s if no message is sent
          const DRAFT_TIMEOUT_MS = 2500
          const cleanupTimerId = window.setTimeout(() => {
            const currentState = get()
            // Only cleanup if still in draft mode and no messages sent
            if (currentState.draft.isDraftMode &&
                currentState.draft.cid === cid &&
                currentState.messages.length === 0) {
              logAction('chat.draft.cleaned', {
                cid,
                durationMs: Date.now() - startedAt,
                reason: 'timeout'
              })
              get().discardDraft()
            }
          }, DRAFT_TIMEOUT_MS)

          set({
            draft: {
              isDraftMode: true,
              draftText: '',
              draftModel: state.selectedModel,
              cid,
              startedAt,
              cleanupTimerId,
            },
            currentChatId: null,
            messages: [],
            chatNotFound: false,
            isLoading: false, // Clear loading state to show hero mode
            toolsEnabled: mergeToolsState(state.draftToolsEnabled),
          })

          logAction('chat.draft.created', {
            cid,
            model: state.selectedModel,
            timeoutMs: DRAFT_TIMEOUT_MS
          })
          logDebug('Draft mode activated with auto-cleanup', {
            model: state.selectedModel,
            cid,
            timeoutMs: DRAFT_TIMEOUT_MS
          })
        },

        discardDraft: () => {
          const state = get()
          const hadText = state.draft.draftText.length > 0
          const cid = state.draft.cid

          // Clear cleanup timer if exists
          if (state.draft.cleanupTimerId) {
            clearTimeout(state.draft.cleanupTimerId)
          }

          set({
            draft: INITIAL_DRAFT_STATE,
            isLoading: false, // Clear loading state when discarding draft
          })

          if (cid) {
            logAction('chat.draft.discarded', {
              cid,
              hadText,
              durationMs: state.draft.startedAt ? Date.now() - state.draft.startedAt : 0
            })
          }
          logDebug('Draft discarded', { hadText, cid })
        },

        setDraftText: (text: string) => {
          set((state) => ({
            draft: { ...state.draft, draftText: text }
          }))
        },

        isDraftMode: () => {
          return get().draft.isDraftMode
        },

        loadUnifiedHistory: async (chatId) => {
          const state = get()

          // SWR deduplication: Don't load if already hydrated or currently hydrating
          if (state.hydratedByChatId[chatId] || state.isHydratingByChatId[chatId]) {
            logDebug('Skipping load - already hydrated/hydrating', { chatId })
            // CRITICAL: Clear isLoading even on early return to prevent stuck loading state
            set({ isLoading: false })
            return
          }

          try {
            // Mark as hydrating (prevents duplicate calls)
            set((s) => ({
              isHydratingByChatId: { ...s.isHydratingByChatId, [chatId]: true },
              chatNotFound: false,
              currentChatId: chatId,
              // SWR: DON'T clear messages here - keep stale data visible
            }))

            const historyData = await apiClient.getUnifiedChatHistory(chatId, 50, 0, true, false)

            // Convert history events to chat messages for current UI
            const messages: ChatMessage[] = []

            for (const event of historyData.events) {
              if (event.event_type === 'chat_message' && event.chat_data) {
                messages.push({
                  id: event.message_id || event.id,
                  role: event.chat_data.role,
                  content: event.chat_data.content,
                  timestamp: event.timestamp,
                  model: event.chat_data.model,
                  tokens: event.chat_data.tokens,
                  latency: event.chat_data.latency_ms,
                })
              }
              // TODO: Handle research events in UI
            }

            // Atomic replacement: set messages only when data arrives
            set((s) => ({
              messages,
              currentChatId: chatId,
              hydratedByChatId: { ...s.hydratedByChatId, [chatId]: true },
              isHydratingByChatId: { ...s.isHydratingByChatId, [chatId]: false },
            }))

            logDebug('Chat hydrated', { chatId, messageCount: messages.length })

          } catch (error: any) {
            logError('Failed to load unified history:', error)

            // Mark hydration as failed
            set((s) => ({
              isHydratingByChatId: { ...s.isHydratingByChatId, [chatId]: false },
            }))

            // Check if it's a 404 error (chat not found)
            if (error?.response?.status === 404) {
              set({ chatNotFound: true, messages: [], currentChatId: null })
            }
          } finally {
            // CRITICAL: Always clear isLoading in finally block to prevent stuck state
            // This ensures cleanup happens regardless of success, error, or early return
            logDebug('loadUnifiedHistory cleanup', { chatId, clearingLoading: true })
            set({ isLoading: false })
          }
        },

        refreshChatStatus: async (chatId) => {
          try {
            const statusData = await apiClient.getChatStatus(chatId)

            // Update active research tasks
            const researchTasks: ResearchTask[] = statusData.active_research.map((research: any) => ({
              id: research.task_id,
              status: 'running',
              progress: research.progress,
              title: research.current_step || 'Research in progress...',
              query: '', // Not available in status
              created_at: research.started_at,
              updated_at: new Date().toISOString(),
            }))

            set({ activeTasks: researchTasks })

          } catch (error) {
            logError('Failed to refresh chat status:', error)
          }
        },

        // Settings actions
        updateSettings: (newSettings) =>
          set((state) => ({
            settings: { ...state.settings, ...newSettings },
          })),

        // API actions
        sendMessage: async (content) => {
          const state = get()

          try {
            set({ isLoading: true })

            // console.log('[AUTOTITLE-DEBUG] sendMessage - isDraftMode:', state.draft.isDraftMode, 'currentChatId:', state.currentChatId)

            // Message-First: If in draft mode, create conversation with first message
            if (state.draft.isDraftMode) {
              const draftCid = state.draft.cid
              const draftStartedAt = state.draft.startedAt || Date.now()

              // Clear auto-cleanup timer since user is sending message
              if (state.draft.cleanupTimerId) {
                clearTimeout(state.draft.cleanupTimerId)
              }

              // Generate title from first message (fast, no API call)
              const title = computeTitleFromText(content)

              logAction('chat.message.first', {
                cid: draftCid,
                titleLength: title.length,
                messageLength: content.length,
                draftDurationMs: Date.now() - draftStartedAt
              })

              logDebug('Creating conversation from draft (message-first)', {
                title,
                cid: draftCid
              })

              try {
                // Create conversation with derived title
                // Use draft cid as idempotency key
                const conversation = await apiClient.createConversation(
                  {
                    title,
                    model: state.draft.draftModel || state.selectedModel,
                    tools_enabled: state.toolsEnabled,
                  },
                  { idempotencyKey: draftCid }
                )

                // Exit draft mode and set the new chat ID
                set({
                  draft: INITIAL_DRAFT_STATE,
                  currentChatId: conversation.id,
                })

                // Commit to history ONLY after backend confirms creation
                const newSession: ChatSession = {
                  id: conversation.id,
                  title: conversation.title || title,
                  created_at: conversation.created_at,
                  updated_at: conversation.updated_at,
                  first_message_at: null, // Will be set after message sent
                  last_message_at: null,
                  message_count: 0, // Will be updated after message sent
                  model: conversation.model,
                  preview: content.substring(0, 100),
                  pinned: false,
                  state: 'draft',
                  tools_enabled: normalizeToolsState(conversation.tools_enabled),
                }

                // Add to history at index 0 (newest first)
                set((s) => ({
                  chatSessions: [newSession, ...s.chatSessions]
                }))

                logAction('chat.history.committed', {
                  chatId: conversation.id,
                  cid: draftCid,
                  title,
                  latencyMs: Date.now() - draftStartedAt
                })

                logDebug('Conversation created and committed to history', {
                  chatId: conversation.id,
                  title,
                  messageLength: content.length,
                })

                // Message-first: Auto-title with AI after creation (non-blocking)
                // This improves the temporary title with an AI-generated one
                // console.log('[AUTOTITLE-DEBUG] Starting autotitle for conversation:', conversation.id, 'content:', content.substring(0, 50))
                generateTitleFromMessage(content, apiClient)
                  .then(async (aiTitle) => {
                    // console.log('[AUTOTITLE-DEBUG] Generated title:', aiTitle, 'original:', title, 'will update:', aiTitle && aiTitle !== title)
                    if (aiTitle && aiTitle !== title) {
                      // Update conversation title with AI-generated title
                      await apiClient.updateChatSession(conversation.id, {
                        title: aiTitle,
                        auto_title: true  // Mark as automatic to avoid setting title_override
                      })

                      // Update local state immediately (faster than reloading all sessions)
                      set((state) => ({
                        chatSessions: state.chatSessions.map((session) =>
                          session.id === conversation.id
                            ? { ...session, title: aiTitle, updated_at: new Date().toISOString() }
                            : session
                        ),
                      }))

                      // Broadcast to other tabs
                      getSyncInstance().broadcast('session_renamed', { chatId: conversation.id })

                      logDebug('Auto-titled message-first conversation', {
                        chatId: conversation.id,
                        originalTitle: title,
                        aiTitle,
                      })
                    }
                  })
                  .catch((error) => {
                    logWarn('Failed to auto-title message-first conversation', { error })
                    // Non-critical, conversation already created with temp title
                  })

              } catch (error) {
                logError('Failed to create conversation from draft', error)
                logAction('chat.create.failed', {
                  cid: draftCid,
                  error: error instanceof Error ? error.message : 'Unknown error'
                })

                // Re-enable draft mode on failure
                set({
                  draft: {
                    ...state.draft,
                    cleanupTimerId: undefined, // Don't restart timer
                  }
                })

                throw error // Re-throw to show error toast
              }
            } else if (state.currentChatId && !state.currentChatId.startsWith('temp-')) {
              // Auto-title existing conversations on first message (if not overridden)
              const currentSession = state.chatSessions.find(s => s.id === state.currentChatId)
              // console.log('[AUTOTITLE-DEBUG] Existing conversation path - currentSession:', currentSession?.id, 'hasFirstMessage:', currentSession && hasFirstMessage(currentSession), 'title_override:', currentSession?.title_override)

              if (currentSession && !hasFirstMessage(currentSession) && !currentSession.title_override) {
                // This is the first message, generate and update title
                try {
                  // console.log('[AUTOTITLE-DEBUG] Generating title for existing conversation:', currentSession.id)
                  const newTitle = await generateTitleFromMessage(content, apiClient)

                  // Update conversation title with auto_title flag (won't set override)
                  await apiClient.updateChatSession(state.currentChatId, {
                    title: newTitle,
                    auto_title: true  // Mark as automatic to avoid setting title_override
                  })

                  // Update local state optimistically
                  set((state) => ({
                    chatSessions: state.chatSessions.map((session) =>
                      session.id === state.currentChatId
                        ? { ...session, title: newTitle, title_override: false }
                        : session
                    ),
                  }))

                  logDebug('Auto-titled conversation on first message', {
                    chatId: state.currentChatId,
                    title: newTitle,
                  })
                } catch (error) {
                  logWarn('Failed to auto-title conversation', { error })
                  // Non-critical, continue with message send
                }
              }
            }

            // Add user message immediately
            const userMessage: ChatMessage = {
              id: Date.now().toString(),
              content,
              role: 'user',
              timestamp: new Date().toISOString(),
            }

            get().addMessage(userMessage)

            // Resolve UI slug to backend ID
            const selectedModelData = state.models.find((m) => m.id === state.selectedModel)
            let backendModelId = selectedModelData?.backendId

            // Fallback: if backendId is null/undefined or equals the slug (not resolved),
            // try to get display name from catalog
            if (!backendModelId || backendModelId === state.selectedModel) {
              const catalogModel = getAllModels().find((m) => m.slug === state.selectedModel)
              backendModelId = catalogModel?.displayName || state.selectedModel
              logWarn('Using catalog fallback for model', {
                selectedModelSlug: state.selectedModel,
                originalBackendId: selectedModelData?.backendId,
                catalogModel: catalogModel?.displayName,
                fallbackValue: backendModelId,
                modelsArray: state.models.map(m => ({ id: m.id, backendId: m.backendId })),
              })
            }

            logDebug('Sending message with model', {
              uiSlug: state.selectedModel,
              backendId: backendModelId,
              modelsLoaded: state.models.length,
              selectedModelData: selectedModelData ? {
                id: selectedModelData.id,
                backendId: selectedModelData.backendId,
                available: selectedModelData.available,
              } : null,
            })

            if (!backendModelId) {
              throw new Error('No valid model ID resolved')
            }

            // Send to API
            const response = await apiClient.sendChatMessage({
              message: content,
              chat_id: state.currentChatId || undefined,
              model: backendModelId,
              temperature: state.settings.temperature,
              max_tokens: state.settings.maxTokens,
              stream: state.settings.streamEnabled,
              tools_enabled: state.toolsEnabled,
            })

            const responseTools = normalizeToolsState(response.tools_enabled)

            // Add assistant response
            const assistantMessage: ChatMessage = {
              id: response.message_id,
              content: response.content,
              role: 'assistant',
              timestamp: response.created_at,
              model: response.model,
              tokens: response.tokens,
              latency: response.latency_ms,
              toolsUsed: response.tools_used,
            }
            
            get().addMessage(assistantMessage)

            // P0-UX-HIST-001: Reconcile optimistic conversation if tempId was used
            const wasTempId = state.currentChatId && state.currentChatId.startsWith('temp-')

            set((prevState) => {
              const nextMap = { ...prevState.toolsEnabledByChatId, [response.chat_id]: responseTools }
              const shouldUpdateActive =
                prevState.currentChatId === response.chat_id || (!prevState.currentChatId && !wasTempId)

              return {
                toolsEnabledByChatId: nextMap,
                toolsEnabled: shouldUpdateActive ? responseTools : prevState.toolsEnabled,
              }
            })

            // Update chat ID to real ID from response
            if (!state.currentChatId || wasTempId) {
              set({ currentChatId: response.chat_id })
            }

            // Reconcile optimistic conversation with real session
            if (wasTempId && state.currentChatId) {
              const tempId = state.currentChatId

              // Fetch the real session data
              try {
                const sessionsResponse = await apiClient.getChatSessions()
                const realSession = sessionsResponse?.sessions?.find((s: ChatSession) => s.id === response.chat_id)

                if (realSession) {
                  get().reconcileConversation(tempId, realSession)
                  logDebug('Optimistic conversation reconciled', { tempId, realId: response.chat_id })
                }
              } catch (reconcileError) {
                logError('Failed to reconcile optimistic conversation:', reconcileError)
                // Just remove the optimistic one if reconciliation fails
                get().removeOptimisticConversation(tempId)
              }
            } else {
              // If no optimistic ID was used, still reload sessions to get the new one
              get().loadChatSessions()
            }

          } catch (error) {
            logError('Failed to send message:', error)
            
            // Add error message
            const errorMessage: ChatMessage = {
              id: Date.now().toString(),
              content: 'Sorry, there was an error sending your message. Please try again.',
              role: 'assistant',
              timestamp: new Date().toISOString(),
              isError: true,
            }
            
            get().addMessage(errorMessage)
          } finally {
            set({ isLoading: false })
          }
        },

        startNewChat: () => {
          // Progressive Commitment: Use draft mode instead of creating empty conversation
          get().openDraft()
        },

        checkConnection: async () => {
          try {
            set({ connectionStatus: 'connecting' })
            const isConnected = await apiClient.checkConnection()
            set({ connectionStatus: isConnected ? 'connected' : 'disconnected' })
          } catch (error) {
            set({ connectionStatus: 'disconnected' })
          }
        },

        // Cache invalidation helpers
        invalidateOnContextChange: () => {
          // Called on login/logout or when API_BASE/user context changes
          set({
            currentChatId: null,
            messages: [],
            activeTasks: [],
            currentTaskId: null,
            chatSessions: [],
            connectionStatus: 'disconnected',
          })

          // Clear any persistent cache in localStorage that might be stale
          const cacheKeys = ['chat-cache', 'research-cache', 'session-cache']
          cacheKeys.forEach(key => {
            try {
              localStorage.removeItem(key)
            } catch (error) {
              logWarn(`Failed to clear cache key ${key}:`, error)
            }
          })
        },

        clearAllData: () => {
          // Nuclear option: clear all data and reset to initial state
          set({
            sidebarOpen: false,
            connectionStatus: 'disconnected',
            currentChatId: null,
            messages: [],
            isLoading: false,
            selectedModel: 'turbo', // Default to Saptiva Turbo
            toolsEnabled: mergeToolsState(),
            toolsEnabledByChatId: {},
            draftToolsEnabled: mergeToolsState(),
            activeTasks: [],
            currentTaskId: null,
            chatSessions: [],
            settings: defaultSettings,
            pendingCreationId: null,
            isCreatingConversation: false,
          })

          // Clear all localStorage including our persisted state
          try {
            // Clear our persisted Zustand state
            localStorage.removeItem('copilotos-bridge-store')

            // Clear any additional cache keys
            const allCacheKeys = ['chat-cache', 'research-cache', 'session-cache', 'msw', 'mock-api', 'dev-mode']
            allCacheKeys.forEach(key => {
              localStorage.removeItem(key)
            })
          } catch (error) {
            logWarn('Failed to clear localStorage:', error)
          }
        },
      }),
      {
        name: 'copilotos-bridge-store',
        partialize: (state) => ({
          theme: state.theme,
          selectedModel: state.selectedModel,
          toolsEnabled: state.toolsEnabled,
          settings: state.settings,
        }),
      }
    ),
    {
      name: 'copilotos-bridge-store',
    }
  )
)

// Selectors for performance
export const useChat = () => {
  const store = useAppStore()
  return {
    currentChatId: store.currentChatId,
    selectionEpoch: store.selectionEpoch,
    messages: store.messages,
    isLoading: store.isLoading,
    models: store.models,
    modelsLoading: store.modelsLoading,
    featureFlags: store.featureFlags,
    featureFlagsLoading: store.featureFlagsLoading,
    selectedModel: store.selectedModel,
    toolsEnabled: store.toolsEnabled,
    chatSessions: store.chatSessions,
    chatSessionsLoading: store.chatSessionsLoading,
    chatNotFound: store.chatNotFound,
    sendMessage: store.sendMessage,
    startNewChat: store.startNewChat,
    addMessage: store.addMessage,
    updateMessage: store.updateMessage,
    clearMessages: store.clearMessages,
    setSelectedModel: store.setSelectedModel,
    toggleTool: store.toggleTool,
    setToolEnabled: store.setToolEnabled,
    setLoading: store.setLoading,
    loadChatSessions: store.loadChatSessions,
    loadModels: store.loadModels,
    loadFeatureFlags: store.loadFeatureFlags,
    addChatSession: store.addChatSession,
    removeChatSession: store.removeChatSession,
    renameChatSession: store.renameChatSession,
    pinChatSession: store.pinChatSession,
    deleteChatSession: store.deleteChatSession,
    updateSessionTitle: store.updateSessionTitle,
    setCurrentChatId: store.setCurrentChatId,
    switchChat: store.switchChat,
    bumpSelectionEpoch: store.bumpSelectionEpoch,
    loadUnifiedHistory: store.loadUnifiedHistory,
    refreshChatStatus: store.refreshChatStatus,
    // P0-UX-HIST-001: Optimistic UI
    isCreatingConversation: store.isCreatingConversation,
    pendingCreationId: store.pendingCreationId,
    createConversationOptimistic: store.createConversationOptimistic,
    reconcileConversation: store.reconcileConversation,
    removeOptimisticConversation: store.removeOptimisticConversation,
    finalizeCreation: store.finalizeCreation,
    cancelCreation: store.cancelCreation,
    // Progressive Commitment: Draft state
    draft: store.draft,
    draftToolsEnabled: store.draftToolsEnabled,
    openDraft: store.openDraft,
    discardDraft: store.discardDraft,
    setDraftText: store.setDraftText,
    isDraftMode: store.isDraftMode,
    // Hydration state (SWR pattern)
    hydratedByChatId: store.hydratedByChatId,
    isHydratingByChatId: store.isHydratingByChatId,
  }
}

export const useResearch = () => {
  const store = useAppStore()
  return {
    activeTasks: store.activeTasks,
    currentTaskId: store.currentTaskId,
    addTask: store.addTask,
    updateTask: store.updateTask,
    removeTask: store.removeTask,
    setCurrentTaskId: store.setCurrentTaskId,
  }
}

export const useUI = () => {
  const store = useAppStore()
  return {
    sidebarOpen: store.sidebarOpen,
    theme: store.theme,
    connectionStatus: store.connectionStatus,
    setSidebarOpen: store.setSidebarOpen,
    setTheme: store.setTheme,
    checkConnection: store.checkConnection,
    invalidateOnContextChange: store.invalidateOnContextChange,
    clearAllData: store.clearAllData,
  }
}

export const useSettings = () => {
  const store = useAppStore()
  return {
    settings: store.settings,
    updateSettings: store.updateSettings,
  }
}
=======
export {
  // Combined store (backward compatibility)
  useAppStore,

  // Individual stores
  useUIStore,
  useSettingsStore,
  useResearchStore,
  useDraftStore,
  useChatStore,
  useHistoryStore,

  // Selector hooks (backward compatibility)
  useUI,
  useSettings,
  useResearch,
  useChat,

  // Types
  type ConnectionStatus,
  type Theme,
} from './stores'
>>>>>>> 845ba243
<|MERGE_RESOLUTION|>--- conflicted
+++ resolved
@@ -14,1557 +14,6 @@
  * etc.
  */
 
-<<<<<<< HEAD
-import { create } from 'zustand'
-import { devtools, persist } from 'zustand/middleware'
-import toast from 'react-hot-toast'
-import { ChatMessage, ChatSession, ChatSessionOptimistic, ResearchTask, ChatModel, FeatureFlagsResponse } from './types'
-import { apiClient } from './api-client'
-import { logDebug, logError, logWarn } from './logger'
-import { logAction } from './ux-logger'
-import { buildModelList, getDefaultModelSlug, resolveBackendId } from './modelMap'
-import { getAllModels } from '../config/modelCatalog'
-import { retryWithBackoff, defaultShouldRetry } from './retry'
-import { getSyncInstance } from './sync'
-import { DraftConversation, INITIAL_DRAFT_STATE, deriveTitleFromMessage, generateTitleFromMessage, computeTitleFromText } from './conversation-utils'
-import { hasFirstMessage } from './types'
-import { createDefaultToolsState, normalizeToolsState } from './tool-mapping'
-
-const mergeToolsState = (seed?: Record<string, boolean>) => {
-  const extraKeys = seed ? Object.keys(seed) : []
-  const base = createDefaultToolsState(extraKeys)
-  return seed ? { ...base, ...seed } : base
-}
-
-// App state interfaces
-interface AppState {
-  // UI state
-  sidebarOpen: boolean
-  theme: 'light' | 'dark'
-  connectionStatus: 'connected' | 'disconnected' | 'connecting'
-
-  // Chat state
-  currentChatId: string | null
-  selectionEpoch: number  // Incremented on same-chat re-selection to force re-render
-  messages: ChatMessage[]
-  isLoading: boolean
-  models: ChatModel[]
-  modelsLoading: boolean
-  selectedModel: string
-  toolsEnabled: Record<string, boolean>
-  toolsEnabledByChatId: Record<string, Record<string, boolean>>
-  draftToolsEnabled: Record<string, boolean>
-
-  // Hydration state (stale-while-revalidate pattern)
-  hydratedByChatId: Record<string, boolean>
-  isHydratingByChatId: Record<string, boolean>
-  
-  // Research state
-  activeTasks: ResearchTask[]
-  currentTaskId: string | null
-  
-  // History
-  chatSessions: ChatSession[]
-  chatSessionsLoading: boolean
-  chatNotFound: boolean
-
-  // P0-UX-HIST-001: Optimistic conversation creation
-  isCreatingConversation: boolean
-  pendingCreationId: string | null
-
-  // Draft conversation state (memory-only, no backend persistence)
-  draft: DraftConversation
-
-  // Settings
-  settings: {
-    maxTokens: number
-    temperature: number
-    streamEnabled: boolean
-  }
-  featureFlags: FeatureFlagsResponse | null
-  featureFlagsLoading: boolean
-}
-
-interface AppActions {
-  // UI actions
-  setSidebarOpen: (open: boolean) => void
-  setTheme: (theme: 'light' | 'dark') => void
-  setConnectionStatus: (status: AppState['connectionStatus']) => void
-
-  // Chat actions
-  setCurrentChatId: (chatId: string | null) => void
-  switchChat: (nextId: string) => void  // Handles re-selection with epoch bumping
-  bumpSelectionEpoch: () => void
-  addMessage: (message: ChatMessage) => void
-  updateMessage: (messageId: string, updates: Partial<ChatMessage>) => void
-  clearMessages: () => void
-  setLoading: (loading: boolean) => void
-  setSelectedModel: (model: string) => void
-  toggleTool: (toolName: string) => Promise<void>
-  setToolEnabled: (toolName: string, enabled: boolean) => Promise<void>
-  
-  // Research actions
-  addTask: (task: ResearchTask) => void
-  updateTask: (taskId: string, updates: Partial<ResearchTask>) => void
-  removeTask: (taskId: string) => void
-  setCurrentTaskId: (taskId: string | null) => void
-  
-  // History actions
-  loadChatSessions: () => Promise<void>
-  addChatSession: (session: ChatSession) => void
-  removeChatSession: (chatId: string) => void
-  renameChatSession: (chatId: string, newTitle: string) => Promise<void>
-  pinChatSession: (chatId: string) => Promise<void>
-  deleteChatSession: (chatId: string) => Promise<void>
-  updateSessionTitle: (chatId: string, newTitle: string) => void  // Optimistic title update
-  loadUnifiedHistory: (chatId: string) => Promise<void>
-  refreshChatStatus: (chatId: string) => Promise<void>
-  loadModels: () => Promise<void>
-  loadFeatureFlags: () => Promise<void>
-
-  // P0-UX-HIST-001: Optimistic conversation actions
-  createConversationOptimistic: (tempId?: string, createdAt?: string, idempotencyKey?: string) => string
-  reconcileConversation: (tempId: string, realSession: ChatSession) => void
-  removeOptimisticConversation: (tempId: string) => void
-  finalizeCreation: (tempId: string) => void
-  cancelCreation: (tempId: string) => void
-
-  // Draft conversation actions (progressive commitment pattern)
-  openDraft: () => void
-  discardDraft: () => void
-  setDraftText: (text: string) => void
-  isDraftMode: () => boolean
-
-  // Settings actions
-  updateSettings: (settings: Partial<AppState['settings']>) => void
-
-  // API actions
-  sendMessage: (content: string) => Promise<void>
-  startNewChat: () => void
-  checkConnection: () => Promise<void>
-
-  // Cache invalidation helpers
-  invalidateOnContextChange: () => void
-  clearAllData: () => void
-}
-
-// Default settings
-const defaultSettings = {
-  maxTokens: 2000,
-  temperature: 0.7,
-  streamEnabled: true,
-}
-
-export const useAppStore = create<AppState & AppActions>()(
-  devtools(
-    persist(
-      (set, get) => ({
-        // Initial state
-        sidebarOpen: false,
-        theme: 'light',
-        connectionStatus: 'disconnected',
-        currentChatId: null,
-        selectionEpoch: 0,
-        messages: [],
-        isLoading: false,
-        models: [],
-        modelsLoading: false,
-        selectedModel: 'turbo', // Default to Saptiva Turbo
-        toolsEnabled: mergeToolsState(),
-        toolsEnabledByChatId: {},
-        draftToolsEnabled: mergeToolsState(),
-        activeTasks: [],
-        currentTaskId: null,
-        chatSessions: [],
-        chatSessionsLoading: false,
-        chatNotFound: false,
-        isCreatingConversation: false,
-        pendingCreationId: null,
-        draft: INITIAL_DRAFT_STATE,
-        settings: defaultSettings,
-        featureFlags: null,
-        featureFlagsLoading: false,
-        hydratedByChatId: {},
-        isHydratingByChatId: {},
-
-        // UI actions
-        setSidebarOpen: (open) => set({ sidebarOpen: open }),
-        setTheme: (theme) => set({ theme }),
-        setConnectionStatus: (status) => set({ connectionStatus: status }),
-
-        // Chat actions
-        setCurrentChatId: (chatId) => {
-          const state = get()
-          const nextToolsByChat = { ...state.toolsEnabledByChatId }
-          let resolvedTools: Record<string, boolean>
-
-          if (chatId) {
-            if (!nextToolsByChat[chatId]) {
-              nextToolsByChat[chatId] = mergeToolsState()
-            }
-            resolvedTools = mergeToolsState(nextToolsByChat[chatId])
-          } else {
-            resolvedTools = mergeToolsState(state.draftToolsEnabled)
-          }
-
-          set({
-            currentChatId: chatId,
-            toolsEnabled: resolvedTools,
-            toolsEnabledByChatId: nextToolsByChat,
-          })
-        },
-
-        // Switch chat with re-selection support (A→B→C→A pattern)
-        switchChat: (nextId: string) => {
-          const {
-            currentChatId,
-            selectionEpoch,
-            hydratedByChatId,
-            isHydratingByChatId,
-            toolsEnabledByChatId,
-            draftToolsEnabled,
-          } = get()
-
-          // Always set the activeId AND bump epoch
-          // This ensures every chat selection triggers a fresh mount, preventing "memoria fantasma"
-          const isReselection = currentChatId === nextId
-          const newEpoch = selectionEpoch + 1
-
-          // CRITICAL: Invalidate hydration for the target chat to force reload
-          // This prevents showing stale messages when returning to a chat (A→B→A)
-          const newHydratedByChatId = { ...hydratedByChatId }
-          delete newHydratedByChatId[nextId]
-
-          // CRITICAL: Also clear isHydratingByChatId flag to allow loadUnifiedHistory to execute
-          // If we don't clear this, loadUnifiedHistory will see the flag and early return,
-          // leaving messages=[] and showing Hero instead of loading new data
-          const newIsHydratingByChatId = { ...isHydratingByChatId }
-          delete newIsHydratingByChatId[nextId]
-
-          const nextToolsByChat = { ...toolsEnabledByChatId }
-          if (!nextToolsByChat[nextId]) {
-            nextToolsByChat[nextId] = mergeToolsState()
-          }
-
-          const resolvedTools = mergeToolsState(nextToolsByChat[nextId] || draftToolsEnabled)
-
-          logDebug('SWITCH_CHAT', {
-            from: currentChatId,
-            to: nextId,
-            reselection: isReselection,
-            epochBefore: selectionEpoch,
-            epochAfter: newEpoch,
-            invalidateHydration: true,
-            clearingMessages: true,
-            clearingHydratingFlag: true,
-            settingLoading: true
-          })
-
-          set({
-            currentChatId: nextId,
-            selectionEpoch: newEpoch,
-            hydratedByChatId: newHydratedByChatId,
-            isHydratingByChatId: newIsHydratingByChatId,
-            messages: [],  // CRITICAL: Clear messages immediately to prevent showing B's messages when switching to A
-            isLoading: true,  // CRITICAL: Set loading to prevent Hero from showing during async data load
-            toolsEnabledByChatId: nextToolsByChat,
-            toolsEnabled: resolvedTools,
-          })
-        },
-
-        bumpSelectionEpoch: () => {
-          const epoch = get().selectionEpoch
-          logDebug('BUMP_EPOCH', { from: epoch, to: epoch + 1 })
-          set({ selectionEpoch: epoch + 1 })
-        },
-
-        addMessage: (message) =>
-          set((state) => ({
-            messages: [...state.messages, message],
-          })),
-        
-        updateMessage: (messageId, updates) =>
-          set((state) => ({
-            messages: state.messages.map((msg) =>
-              msg.id === messageId ? { ...msg, ...updates } : msg
-            ),
-          })),
-        
-        clearMessages: () => set({ messages: [] }),
-        setLoading: (loading) => set({ isLoading: loading }),
-        setSelectedModel: (model) => {
-          logDebug('UI model changed', model)
-          set({ selectedModel: model })
-        },
-        
-        toggleTool: async (toolName) => {
-          const state = get()
-          const currentValue = state.toolsEnabled[toolName] ?? false
-          await get().setToolEnabled(toolName, !currentValue)
-        },
-
-        setToolEnabled: async (toolName, enabled) => {
-          const state = get()
-          const currentValue = state.toolsEnabled[toolName] ?? false
-          if (currentValue === enabled) {
-            return
-          }
-
-          const nextTools = mergeToolsState({
-            ...state.toolsEnabled,
-            [toolName]: enabled,
-          })
-
-          const currentChatId = state.currentChatId
-          const nextToolsByChat = { ...state.toolsEnabledByChatId }
-
-          if (currentChatId) {
-            nextToolsByChat[currentChatId] = nextTools
-          }
-
-          set({
-            toolsEnabled: nextTools,
-            toolsEnabledByChatId: nextToolsByChat,
-            draftToolsEnabled: currentChatId ? state.draftToolsEnabled : nextTools,
-          })
-
-          logAction('tool.toggle.changed', { tool: toolName, enabled })
-
-          if (currentChatId && !currentChatId.startsWith('temp-')) {
-            try {
-              await apiClient.updateChatSession(currentChatId, { tools_enabled: nextTools })
-            } catch (error) {
-              logError('Failed to update tools-enabled state', error)
-              toast.error('No se pudo actualizar la configuración de herramientas.')
-
-              const rollbackTools = mergeToolsState({
-                ...state.toolsEnabled,
-                [toolName]: currentValue,
-              })
-
-              set((prevState) => {
-                const rollbackMap = { ...prevState.toolsEnabledByChatId }
-                if (currentChatId) {
-                  rollbackMap[currentChatId] = rollbackTools
-                }
-                return {
-                  toolsEnabled: rollbackTools,
-                  toolsEnabledByChatId: rollbackMap,
-                }
-              })
-            }
-          }
-        },
-
-        // Research actions
-        addTask: (task) =>
-          set((state) => ({
-            activeTasks: [...state.activeTasks, task],
-          })),
-        
-        updateTask: (taskId, updates) =>
-          set((state) => ({
-            activeTasks: state.activeTasks.map((task) =>
-              task.id === taskId ? { ...task, ...updates } : task
-            ),
-          })),
-        
-        removeTask: (taskId) =>
-          set((state) => ({
-            activeTasks: state.activeTasks.filter((task) => task.id !== taskId),
-            currentTaskId: state.currentTaskId === taskId ? null : state.currentTaskId,
-          })),
-        
-        setCurrentTaskId: (taskId) => set({ currentTaskId: taskId }),
-
-        // History actions
-        loadChatSessions: async () => {
-          try {
-            set({ chatSessionsLoading: true })
-            const response = await apiClient.getChatSessions()
-            const sessions: ChatSession[] = response?.sessions || []
-
-            const state = get()
-            const nextToolsByChat: Record<string, Record<string, boolean>> = {}
-
-            sessions.forEach((session: ChatSession) => {
-              nextToolsByChat[session.id] = mergeToolsState(session.tools_enabled)
-            })
-
-            // Preserve optimistic conversations (temp IDs)
-            Object.entries(state.toolsEnabledByChatId).forEach(([chatId, tools]) => {
-              if (chatId.startsWith('temp-')) {
-                nextToolsByChat[chatId] = mergeToolsState(tools)
-              }
-            })
-
-            let mergedSessions: ChatSession[] = sessions
-            let pendingCreationId = state.pendingCreationId
-            let isCreatingConversation = state.isCreatingConversation
-
-            if (pendingCreationId) {
-              const pendingSession = state.chatSessions.find(
-                (session) => session.id === pendingCreationId && (session as ChatSessionOptimistic).isOptimistic
-              )
-
-              if (pendingSession) {
-                mergedSessions = [
-                  pendingSession,
-                  ...sessions.filter((session) => session.id !== pendingCreationId),
-                ]
-
-                nextToolsByChat[pendingCreationId] = mergeToolsState(
-                  state.toolsEnabledByChatId[pendingCreationId] || state.toolsEnabled
-                )
-              } else {
-                pendingCreationId = null
-                isCreatingConversation = false
-              }
-            }
-
-            const activeChatId = state.currentChatId
-            const nextTools = activeChatId
-              ? mergeToolsState(nextToolsByChat[activeChatId])
-              : mergeToolsState(state.draftToolsEnabled)
-
-            set({
-              chatSessions: mergedSessions,
-              chatSessionsLoading: false,
-              toolsEnabledByChatId: nextToolsByChat,
-              toolsEnabled: nextTools,
-              pendingCreationId,
-              isCreatingConversation,
-            })
-
-            // Note: No broadcast here - only individual mutations broadcast
-            // This prevents infinite loops from sync listeners calling loadChatSessions
-          } catch (error) {
-            logError('Failed to load chat sessions:', error)
-            set({ chatSessions: [], chatSessionsLoading: false })
-          }
-        },
-        
-        addChatSession: (session) => {
-          set((state) => {
-            const existing = state.chatSessions.filter((s) => s.id !== session.id)
-            const sessionTools = mergeToolsState(session.tools_enabled)
-            const nextToolsByChat = {
-              ...state.toolsEnabledByChatId,
-              [session.id]: sessionTools,
-            }
-
-            const isCurrent = state.currentChatId === session.id
-
-            return {
-              chatSessions: [session, ...existing],
-              pendingCreationId: state.pendingCreationId === session.id ? null : state.pendingCreationId,
-              isCreatingConversation: state.pendingCreationId === session.id ? false : state.isCreatingConversation,
-              toolsEnabledByChatId: nextToolsByChat,
-              toolsEnabled: isCurrent ? sessionTools : state.toolsEnabled,
-            }
-          })
-
-          // Broadcast to other tabs
-          getSyncInstance().broadcast('session_created', { session })
-        },
-
-        removeChatSession: (chatId) =>
-          set((state) => {
-            const filteredSessions = state.chatSessions.filter((session) => session.id !== chatId)
-            const nextMap = { ...state.toolsEnabledByChatId }
-            delete nextMap[chatId]
-
-            const isCurrent = state.currentChatId === chatId
-            return {
-              chatSessions: filteredSessions,
-              currentChatId: isCurrent ? null : state.currentChatId,
-              messages: isCurrent ? [] : state.messages,
-              toolsEnabledByChatId: nextMap,
-              toolsEnabled: isCurrent ? mergeToolsState(state.draftToolsEnabled) : state.toolsEnabled,
-            }
-          }),
-
-        renameChatSession: async (chatId: string, newTitle: string) => {
-          const previousSessions = get().chatSessions
-
-          try {
-            // Optimistic update
-            set((state) => ({
-              chatSessions: state.chatSessions.map((session) =>
-                session.id === chatId ? { ...session, title: newTitle } : session
-              ),
-            }))
-
-            // Retry with exponential backoff
-            await retryWithBackoff(
-              () => apiClient.renameChatSession(chatId, newTitle),
-              {
-                maxRetries: 3,
-                baseDelay: 1000,
-                shouldRetry: defaultShouldRetry,
-                onRetry: (error, attempt, delay) => {
-                  logWarn(`Retrying rename (attempt ${attempt})`, { chatId, delay, error: error.message })
-                  toast.loading(`Reintentando renombrar... (${attempt}/3)`, {
-                    id: `rename-retry-${chatId}`,
-                    duration: delay
-                  })
-                },
-              }
-            )
-
-            // Success toast
-            toast.success('Conversación renombrada', { id: `rename-retry-${chatId}` })
-            logDebug('Chat session renamed', { chatId, newTitle })
-
-            // Wait briefly for MongoDB to persist the change
-            // This prevents race conditions with other loadChatSessions() calls
-            await new Promise(resolve => setTimeout(resolve, 200))
-
-            // Reload sessions from backend to ensure consistency
-            await get().loadChatSessions()
-
-            // Broadcast to other tabs
-            getSyncInstance().broadcast('session_renamed', { chatId })
-          } catch (error) {
-            logError('Failed to rename chat session:', error)
-
-            // Rollback optimistic update
-            set({ chatSessions: previousSessions })
-
-            // Error toast with retry action
-            toast.error('Error al renombrar la conversación', {
-              id: `rename-retry-${chatId}`,
-              duration: 5000,
-            })
-
-            throw error
-          }
-        },
-
-        pinChatSession: async (chatId: string) => {
-          const previousSessions = get().chatSessions
-          const session = previousSessions.find((s) => s.id === chatId)
-          const newPinnedState = !session?.pinned
-
-          try {
-            // Optimistic update
-            set((state) => ({
-              chatSessions: state.chatSessions.map((s) =>
-                s.id === chatId ? { ...s, pinned: newPinnedState } : s
-              ),
-            }))
-
-            // Retry with exponential backoff
-            await retryWithBackoff(
-              () => apiClient.pinChatSession(chatId, newPinnedState),
-              {
-                maxRetries: 3,
-                baseDelay: 1000,
-                shouldRetry: defaultShouldRetry,
-                onRetry: (error, attempt, delay) => {
-                  logWarn(`Retrying pin (attempt ${attempt})`, { chatId, delay, error: error.message })
-                  toast.loading(`Reintentando... (${attempt}/3)`, {
-                    id: `pin-retry-${chatId}`,
-                    duration: delay
-                  })
-                },
-              }
-            )
-
-            // Success toast (subtle, short duration)
-            toast.success(newPinnedState ? 'Conversación fijada' : 'Conversación desfijada', {
-              id: `pin-retry-${chatId}`,
-              duration: 2000,
-            })
-            logDebug('Chat session pin toggled', { chatId, pinned: newPinnedState })
-
-            // Wait briefly for MongoDB to persist the change
-            await new Promise(resolve => setTimeout(resolve, 200))
-
-            // Reload sessions from backend to ensure consistency
-            await get().loadChatSessions()
-
-            // Broadcast to other tabs
-            getSyncInstance().broadcast('session_pinned', { chatId })
-          } catch (error) {
-            logError('Failed to pin chat session:', error)
-
-            // Rollback optimistic update
-            set({ chatSessions: previousSessions })
-
-            // Error toast
-            toast.error('Error al fijar la conversación', {
-              id: `pin-retry-${chatId}`,
-              duration: 4000,
-            })
-
-            throw error
-          }
-        },
-
-        deleteChatSession: async (chatId: string) => {
-          const previousSessions = get().chatSessions
-          const previousChatId = get().currentChatId
-          const previousMessages = get().messages
-
-          try {
-            // Optimistic update
-            set((state) => ({
-              chatSessions: state.chatSessions.filter((session) => session.id !== chatId),
-              currentChatId: state.currentChatId === chatId ? null : state.currentChatId,
-              messages: state.currentChatId === chatId ? [] : state.messages,
-            }))
-
-            // Retry with exponential backoff
-            await retryWithBackoff(
-              () => apiClient.deleteChatSession(chatId),
-              {
-                maxRetries: 3,
-                baseDelay: 1000,
-                shouldRetry: defaultShouldRetry,
-                onRetry: (error, attempt, delay) => {
-                  logWarn(`Retrying delete (attempt ${attempt})`, { chatId, delay, error: error.message })
-                  toast.loading(`Reintentando eliminar... (${attempt}/3)`, {
-                    id: `delete-retry-${chatId}`,
-                    duration: delay
-                  })
-                },
-              }
-            )
-
-            // Success toast
-            toast.success('Conversación eliminada', {
-              id: `delete-retry-${chatId}`,
-              duration: 3000,
-            })
-            logDebug('Chat session deleted', { chatId })
-
-            // Broadcast to other tabs
-            getSyncInstance().broadcast('session_deleted', { chatId })
-          } catch (error) {
-            logError('Failed to delete chat session:', error)
-
-            // Rollback optimistic update
-            set({
-              chatSessions: previousSessions,
-              currentChatId: previousChatId,
-              messages: previousMessages,
-            })
-
-            // Error toast
-            toast.error('Error al eliminar la conversación', {
-              id: `delete-retry-${chatId}`,
-              duration: 5000,
-            })
-
-            throw error
-          }
-        },
-
-        // Optimistic title update - Used by auto-titling to avoid race conditions
-        updateSessionTitle: (chatId: string, newTitle: string) => {
-          set((state) => ({
-            chatSessions: state.chatSessions.map((session) =>
-              session.id === chatId
-                ? { ...session, title: newTitle, updated_at: new Date().toISOString() }
-                : session
-            )
-          }))
-
-          logDebug('Optimistically updated session title', { chatId, newTitle })
-        },
-
-        // P0-UX-HIST-001: Optimistic conversation creation with single-flight guard
-        createConversationOptimistic: (providedTempId?: string, providedCreatedAt?: string, providedIdempotencyKey?: string) => {
-          const generatedKey =
-            typeof crypto !== 'undefined' && 'randomUUID' in crypto
-              ? crypto.randomUUID()
-              : `${Date.now()}-${Math.random().toString(36).slice(2, 10)}`
-          const idempotencyKey = providedIdempotencyKey || generatedKey
-          const tempId = providedTempId || `temp-${idempotencyKey}`
-          const now = providedCreatedAt || new Date().toISOString()
-
-          const draftTools = mergeToolsState(get().draftToolsEnabled)
-
-          const optimisticSession: ChatSessionOptimistic = {
-            id: tempId,
-            tempId,
-            title: 'Nueva conversación',
-            created_at: now,
-            updated_at: now,
-            first_message_at: null,
-            last_message_at: null,
-            message_count: 0,
-            model: get().selectedModel,
-            preview: '',
-            isOptimistic: true,
-            isNew: true,
-            pending: true,
-            state: 'creating',
-            idempotency_key: idempotencyKey,
-            tools_enabled: draftTools,
-          }
-
-          set((state) => {
-            const withoutDuplicate = state.chatSessions.filter((session) => session.id !== tempId)
-            const sessionTools = draftTools
-            return {
-              chatSessions: [optimisticSession, ...withoutDuplicate],
-              isCreatingConversation: true,
-              pendingCreationId: tempId,
-              toolsEnabledByChatId: {
-                ...state.toolsEnabledByChatId,
-                [tempId]: sessionTools,
-              },
-              toolsEnabled: sessionTools,
-            }
-          })
-
-          logDebug('Created optimistic conversation', { tempId })
-          return tempId
-        },
-
-        finalizeCreation: (tempId: string) => {
-          set((state) => {
-            const idx = state.chatSessions.findIndex((session) => session.id === tempId)
-            if (idx === -1) {
-              return state
-            }
-
-            const session = state.chatSessions[idx] as ChatSessionOptimistic
-            if (!session.isOptimistic || session.pending === false) {
-              return state
-            }
-
-            const updatedSession: ChatSessionOptimistic = {
-              ...session,
-              pending: false,
-              state: session.state === 'creating' ? 'draft' : session.state,
-              isNew: session.isNew ?? true,
-            }
-
-            const nextSessions = [...state.chatSessions]
-            nextSessions[idx] = updatedSession
-
-            return {
-              chatSessions: nextSessions,
-            }
-          })
-
-          logDebug('Finalized optimistic conversation', { tempId })
-        },
-
-        cancelCreation: (tempId: string) => {
-          logWarn('Cancelling optimistic conversation', { tempId })
-          get().removeOptimisticConversation(tempId)
-        },
-
-        reconcileConversation: (tempId: string, realSession: ChatSession) => {
-          set((state) => {
-            const filteredSessions = state.chatSessions.filter(
-              (session) => session.id !== tempId && session.id !== realSession.id
-            )
-
-            const hydratedSession: ChatSessionOptimistic = {
-              ...realSession,
-              isOptimistic: false,
-              isNew: true,
-              pending: false,
-            }
-
-            const tempTools = state.toolsEnabledByChatId[tempId] || state.toolsEnabled
-            const resolvedTools = mergeToolsState(realSession.tools_enabled || tempTools)
-            const nextToolsByChat = { ...state.toolsEnabledByChatId }
-            delete nextToolsByChat[tempId]
-            nextToolsByChat[realSession.id] = resolvedTools
-
-            const isCurrentTemp = state.currentChatId === tempId
-
-            return {
-              chatSessions: [hydratedSession, ...filteredSessions],
-              isCreatingConversation: state.pendingCreationId === tempId ? false : state.isCreatingConversation,
-              pendingCreationId: state.pendingCreationId === tempId ? null : state.pendingCreationId,
-              toolsEnabledByChatId: nextToolsByChat,
-              toolsEnabled: isCurrentTemp ? resolvedTools : state.toolsEnabled,
-            }
-          })
-
-          // Broadcast to other tabs so they can refresh history state
-          getSyncInstance().broadcast('session_created', { session: realSession })
-
-          logDebug('Reconciled optimistic conversation', { tempId, realId: realSession.id })
-
-          // Clear highlight after subtle delay
-          setTimeout(() => {
-            set((state) => ({
-              chatSessions: state.chatSessions.map((session) =>
-                session.id === realSession.id ? { ...session, isNew: false } : session
-              ),
-            }))
-          }, 2000)
-        },
-
-        removeOptimisticConversation: (tempId: string) => {
-          set((state) => {
-            const filteredSessions = state.chatSessions.filter((session) => session.id !== tempId)
-            const wasPending = state.pendingCreationId === tempId
-            const nextMap = { ...state.toolsEnabledByChatId }
-            delete nextMap[tempId]
-            const isCurrent = state.currentChatId === tempId
-            return {
-              chatSessions: filteredSessions,
-              isCreatingConversation: wasPending ? false : state.isCreatingConversation,
-              pendingCreationId: wasPending ? null : state.pendingCreationId,
-              toolsEnabledByChatId: nextMap,
-              toolsEnabled: isCurrent ? mergeToolsState(state.draftToolsEnabled) : state.toolsEnabled,
-              currentChatId: isCurrent ? null : state.currentChatId,
-            }
-          })
-
-          logDebug('Removed optimistic conversation', { tempId })
-        },
-
-        loadModels: async () => {
-          try {
-            set({ modelsLoading: true });
-            const response = await apiClient.getModels();
-
-            // Build model list with catalog and availability
-            const modelList = buildModelList(response.allowed_models);
-
-            // Convert to ChatModel format for UI
-            const models: ChatModel[] = modelList.map(({ model, available, backendId }) => ({
-              id: model.slug,
-              value: backendId || model.slug,
-              label: model.displayName,
-              description: model.description,
-              tags: model.badges,
-              available,
-              backendId,
-            }));
-
-            // Get default model slug from backend default
-            const defaultSlug = getDefaultModelSlug(response.default_model);
-
-            logDebug('Models loaded', {
-              backendModels: response.allowed_models,
-              uiModels: models,
-              defaultSlug,
-            });
-
-            set({ models, selectedModel: defaultSlug, modelsLoading: false });
-          } catch (error) {
-            logError('Failed to load models:', error);
-            // Fallback to catalog models all marked unavailable
-            const fallbackModels: ChatModel[] = getAllModels().map((model) => ({
-              id: model.slug,
-              value: model.slug,
-              label: model.displayName,
-              description: model.description,
-              tags: model.badges,
-              available: false,
-              backendId: null,
-            }));
-            set({ models: fallbackModels, modelsLoading: false });
-          }
-        },
-
-        loadFeatureFlags: async () => {
-          try {
-            set({ featureFlagsLoading: true });
-            const response = await apiClient.getFeatureFlags();
-            set({ featureFlags: response, featureFlagsLoading: false });
-          } catch (error) {
-            logError('Failed to load feature flags:', error);
-            set({ featureFlags: null, featureFlagsLoading: false });
-          }
-        },
-
-        // Draft conversation actions - Progressive Commitment Pattern
-        openDraft: () => {
-          const state = get()
-
-          // Clear any existing cleanup timer
-          if (state.draft.cleanupTimerId) {
-            clearTimeout(state.draft.cleanupTimerId)
-          }
-
-          // Generate client ID for idempotency
-          const cid = typeof crypto !== 'undefined' && 'randomUUID' in crypto
-            ? crypto.randomUUID()
-            : `draft-${Date.now()}-${Math.random().toString(36).slice(2, 10)}`
-
-          const startedAt = Date.now()
-
-          // Auto-cleanup after 2.5s if no message is sent
-          const DRAFT_TIMEOUT_MS = 2500
-          const cleanupTimerId = window.setTimeout(() => {
-            const currentState = get()
-            // Only cleanup if still in draft mode and no messages sent
-            if (currentState.draft.isDraftMode &&
-                currentState.draft.cid === cid &&
-                currentState.messages.length === 0) {
-              logAction('chat.draft.cleaned', {
-                cid,
-                durationMs: Date.now() - startedAt,
-                reason: 'timeout'
-              })
-              get().discardDraft()
-            }
-          }, DRAFT_TIMEOUT_MS)
-
-          set({
-            draft: {
-              isDraftMode: true,
-              draftText: '',
-              draftModel: state.selectedModel,
-              cid,
-              startedAt,
-              cleanupTimerId,
-            },
-            currentChatId: null,
-            messages: [],
-            chatNotFound: false,
-            isLoading: false, // Clear loading state to show hero mode
-            toolsEnabled: mergeToolsState(state.draftToolsEnabled),
-          })
-
-          logAction('chat.draft.created', {
-            cid,
-            model: state.selectedModel,
-            timeoutMs: DRAFT_TIMEOUT_MS
-          })
-          logDebug('Draft mode activated with auto-cleanup', {
-            model: state.selectedModel,
-            cid,
-            timeoutMs: DRAFT_TIMEOUT_MS
-          })
-        },
-
-        discardDraft: () => {
-          const state = get()
-          const hadText = state.draft.draftText.length > 0
-          const cid = state.draft.cid
-
-          // Clear cleanup timer if exists
-          if (state.draft.cleanupTimerId) {
-            clearTimeout(state.draft.cleanupTimerId)
-          }
-
-          set({
-            draft: INITIAL_DRAFT_STATE,
-            isLoading: false, // Clear loading state when discarding draft
-          })
-
-          if (cid) {
-            logAction('chat.draft.discarded', {
-              cid,
-              hadText,
-              durationMs: state.draft.startedAt ? Date.now() - state.draft.startedAt : 0
-            })
-          }
-          logDebug('Draft discarded', { hadText, cid })
-        },
-
-        setDraftText: (text: string) => {
-          set((state) => ({
-            draft: { ...state.draft, draftText: text }
-          }))
-        },
-
-        isDraftMode: () => {
-          return get().draft.isDraftMode
-        },
-
-        loadUnifiedHistory: async (chatId) => {
-          const state = get()
-
-          // SWR deduplication: Don't load if already hydrated or currently hydrating
-          if (state.hydratedByChatId[chatId] || state.isHydratingByChatId[chatId]) {
-            logDebug('Skipping load - already hydrated/hydrating', { chatId })
-            // CRITICAL: Clear isLoading even on early return to prevent stuck loading state
-            set({ isLoading: false })
-            return
-          }
-
-          try {
-            // Mark as hydrating (prevents duplicate calls)
-            set((s) => ({
-              isHydratingByChatId: { ...s.isHydratingByChatId, [chatId]: true },
-              chatNotFound: false,
-              currentChatId: chatId,
-              // SWR: DON'T clear messages here - keep stale data visible
-            }))
-
-            const historyData = await apiClient.getUnifiedChatHistory(chatId, 50, 0, true, false)
-
-            // Convert history events to chat messages for current UI
-            const messages: ChatMessage[] = []
-
-            for (const event of historyData.events) {
-              if (event.event_type === 'chat_message' && event.chat_data) {
-                messages.push({
-                  id: event.message_id || event.id,
-                  role: event.chat_data.role,
-                  content: event.chat_data.content,
-                  timestamp: event.timestamp,
-                  model: event.chat_data.model,
-                  tokens: event.chat_data.tokens,
-                  latency: event.chat_data.latency_ms,
-                })
-              }
-              // TODO: Handle research events in UI
-            }
-
-            // Atomic replacement: set messages only when data arrives
-            set((s) => ({
-              messages,
-              currentChatId: chatId,
-              hydratedByChatId: { ...s.hydratedByChatId, [chatId]: true },
-              isHydratingByChatId: { ...s.isHydratingByChatId, [chatId]: false },
-            }))
-
-            logDebug('Chat hydrated', { chatId, messageCount: messages.length })
-
-          } catch (error: any) {
-            logError('Failed to load unified history:', error)
-
-            // Mark hydration as failed
-            set((s) => ({
-              isHydratingByChatId: { ...s.isHydratingByChatId, [chatId]: false },
-            }))
-
-            // Check if it's a 404 error (chat not found)
-            if (error?.response?.status === 404) {
-              set({ chatNotFound: true, messages: [], currentChatId: null })
-            }
-          } finally {
-            // CRITICAL: Always clear isLoading in finally block to prevent stuck state
-            // This ensures cleanup happens regardless of success, error, or early return
-            logDebug('loadUnifiedHistory cleanup', { chatId, clearingLoading: true })
-            set({ isLoading: false })
-          }
-        },
-
-        refreshChatStatus: async (chatId) => {
-          try {
-            const statusData = await apiClient.getChatStatus(chatId)
-
-            // Update active research tasks
-            const researchTasks: ResearchTask[] = statusData.active_research.map((research: any) => ({
-              id: research.task_id,
-              status: 'running',
-              progress: research.progress,
-              title: research.current_step || 'Research in progress...',
-              query: '', // Not available in status
-              created_at: research.started_at,
-              updated_at: new Date().toISOString(),
-            }))
-
-            set({ activeTasks: researchTasks })
-
-          } catch (error) {
-            logError('Failed to refresh chat status:', error)
-          }
-        },
-
-        // Settings actions
-        updateSettings: (newSettings) =>
-          set((state) => ({
-            settings: { ...state.settings, ...newSettings },
-          })),
-
-        // API actions
-        sendMessage: async (content) => {
-          const state = get()
-
-          try {
-            set({ isLoading: true })
-
-            // console.log('[AUTOTITLE-DEBUG] sendMessage - isDraftMode:', state.draft.isDraftMode, 'currentChatId:', state.currentChatId)
-
-            // Message-First: If in draft mode, create conversation with first message
-            if (state.draft.isDraftMode) {
-              const draftCid = state.draft.cid
-              const draftStartedAt = state.draft.startedAt || Date.now()
-
-              // Clear auto-cleanup timer since user is sending message
-              if (state.draft.cleanupTimerId) {
-                clearTimeout(state.draft.cleanupTimerId)
-              }
-
-              // Generate title from first message (fast, no API call)
-              const title = computeTitleFromText(content)
-
-              logAction('chat.message.first', {
-                cid: draftCid,
-                titleLength: title.length,
-                messageLength: content.length,
-                draftDurationMs: Date.now() - draftStartedAt
-              })
-
-              logDebug('Creating conversation from draft (message-first)', {
-                title,
-                cid: draftCid
-              })
-
-              try {
-                // Create conversation with derived title
-                // Use draft cid as idempotency key
-                const conversation = await apiClient.createConversation(
-                  {
-                    title,
-                    model: state.draft.draftModel || state.selectedModel,
-                    tools_enabled: state.toolsEnabled,
-                  },
-                  { idempotencyKey: draftCid }
-                )
-
-                // Exit draft mode and set the new chat ID
-                set({
-                  draft: INITIAL_DRAFT_STATE,
-                  currentChatId: conversation.id,
-                })
-
-                // Commit to history ONLY after backend confirms creation
-                const newSession: ChatSession = {
-                  id: conversation.id,
-                  title: conversation.title || title,
-                  created_at: conversation.created_at,
-                  updated_at: conversation.updated_at,
-                  first_message_at: null, // Will be set after message sent
-                  last_message_at: null,
-                  message_count: 0, // Will be updated after message sent
-                  model: conversation.model,
-                  preview: content.substring(0, 100),
-                  pinned: false,
-                  state: 'draft',
-                  tools_enabled: normalizeToolsState(conversation.tools_enabled),
-                }
-
-                // Add to history at index 0 (newest first)
-                set((s) => ({
-                  chatSessions: [newSession, ...s.chatSessions]
-                }))
-
-                logAction('chat.history.committed', {
-                  chatId: conversation.id,
-                  cid: draftCid,
-                  title,
-                  latencyMs: Date.now() - draftStartedAt
-                })
-
-                logDebug('Conversation created and committed to history', {
-                  chatId: conversation.id,
-                  title,
-                  messageLength: content.length,
-                })
-
-                // Message-first: Auto-title with AI after creation (non-blocking)
-                // This improves the temporary title with an AI-generated one
-                // console.log('[AUTOTITLE-DEBUG] Starting autotitle for conversation:', conversation.id, 'content:', content.substring(0, 50))
-                generateTitleFromMessage(content, apiClient)
-                  .then(async (aiTitle) => {
-                    // console.log('[AUTOTITLE-DEBUG] Generated title:', aiTitle, 'original:', title, 'will update:', aiTitle && aiTitle !== title)
-                    if (aiTitle && aiTitle !== title) {
-                      // Update conversation title with AI-generated title
-                      await apiClient.updateChatSession(conversation.id, {
-                        title: aiTitle,
-                        auto_title: true  // Mark as automatic to avoid setting title_override
-                      })
-
-                      // Update local state immediately (faster than reloading all sessions)
-                      set((state) => ({
-                        chatSessions: state.chatSessions.map((session) =>
-                          session.id === conversation.id
-                            ? { ...session, title: aiTitle, updated_at: new Date().toISOString() }
-                            : session
-                        ),
-                      }))
-
-                      // Broadcast to other tabs
-                      getSyncInstance().broadcast('session_renamed', { chatId: conversation.id })
-
-                      logDebug('Auto-titled message-first conversation', {
-                        chatId: conversation.id,
-                        originalTitle: title,
-                        aiTitle,
-                      })
-                    }
-                  })
-                  .catch((error) => {
-                    logWarn('Failed to auto-title message-first conversation', { error })
-                    // Non-critical, conversation already created with temp title
-                  })
-
-              } catch (error) {
-                logError('Failed to create conversation from draft', error)
-                logAction('chat.create.failed', {
-                  cid: draftCid,
-                  error: error instanceof Error ? error.message : 'Unknown error'
-                })
-
-                // Re-enable draft mode on failure
-                set({
-                  draft: {
-                    ...state.draft,
-                    cleanupTimerId: undefined, // Don't restart timer
-                  }
-                })
-
-                throw error // Re-throw to show error toast
-              }
-            } else if (state.currentChatId && !state.currentChatId.startsWith('temp-')) {
-              // Auto-title existing conversations on first message (if not overridden)
-              const currentSession = state.chatSessions.find(s => s.id === state.currentChatId)
-              // console.log('[AUTOTITLE-DEBUG] Existing conversation path - currentSession:', currentSession?.id, 'hasFirstMessage:', currentSession && hasFirstMessage(currentSession), 'title_override:', currentSession?.title_override)
-
-              if (currentSession && !hasFirstMessage(currentSession) && !currentSession.title_override) {
-                // This is the first message, generate and update title
-                try {
-                  // console.log('[AUTOTITLE-DEBUG] Generating title for existing conversation:', currentSession.id)
-                  const newTitle = await generateTitleFromMessage(content, apiClient)
-
-                  // Update conversation title with auto_title flag (won't set override)
-                  await apiClient.updateChatSession(state.currentChatId, {
-                    title: newTitle,
-                    auto_title: true  // Mark as automatic to avoid setting title_override
-                  })
-
-                  // Update local state optimistically
-                  set((state) => ({
-                    chatSessions: state.chatSessions.map((session) =>
-                      session.id === state.currentChatId
-                        ? { ...session, title: newTitle, title_override: false }
-                        : session
-                    ),
-                  }))
-
-                  logDebug('Auto-titled conversation on first message', {
-                    chatId: state.currentChatId,
-                    title: newTitle,
-                  })
-                } catch (error) {
-                  logWarn('Failed to auto-title conversation', { error })
-                  // Non-critical, continue with message send
-                }
-              }
-            }
-
-            // Add user message immediately
-            const userMessage: ChatMessage = {
-              id: Date.now().toString(),
-              content,
-              role: 'user',
-              timestamp: new Date().toISOString(),
-            }
-
-            get().addMessage(userMessage)
-
-            // Resolve UI slug to backend ID
-            const selectedModelData = state.models.find((m) => m.id === state.selectedModel)
-            let backendModelId = selectedModelData?.backendId
-
-            // Fallback: if backendId is null/undefined or equals the slug (not resolved),
-            // try to get display name from catalog
-            if (!backendModelId || backendModelId === state.selectedModel) {
-              const catalogModel = getAllModels().find((m) => m.slug === state.selectedModel)
-              backendModelId = catalogModel?.displayName || state.selectedModel
-              logWarn('Using catalog fallback for model', {
-                selectedModelSlug: state.selectedModel,
-                originalBackendId: selectedModelData?.backendId,
-                catalogModel: catalogModel?.displayName,
-                fallbackValue: backendModelId,
-                modelsArray: state.models.map(m => ({ id: m.id, backendId: m.backendId })),
-              })
-            }
-
-            logDebug('Sending message with model', {
-              uiSlug: state.selectedModel,
-              backendId: backendModelId,
-              modelsLoaded: state.models.length,
-              selectedModelData: selectedModelData ? {
-                id: selectedModelData.id,
-                backendId: selectedModelData.backendId,
-                available: selectedModelData.available,
-              } : null,
-            })
-
-            if (!backendModelId) {
-              throw new Error('No valid model ID resolved')
-            }
-
-            // Send to API
-            const response = await apiClient.sendChatMessage({
-              message: content,
-              chat_id: state.currentChatId || undefined,
-              model: backendModelId,
-              temperature: state.settings.temperature,
-              max_tokens: state.settings.maxTokens,
-              stream: state.settings.streamEnabled,
-              tools_enabled: state.toolsEnabled,
-            })
-
-            const responseTools = normalizeToolsState(response.tools_enabled)
-
-            // Add assistant response
-            const assistantMessage: ChatMessage = {
-              id: response.message_id,
-              content: response.content,
-              role: 'assistant',
-              timestamp: response.created_at,
-              model: response.model,
-              tokens: response.tokens,
-              latency: response.latency_ms,
-              toolsUsed: response.tools_used,
-            }
-            
-            get().addMessage(assistantMessage)
-
-            // P0-UX-HIST-001: Reconcile optimistic conversation if tempId was used
-            const wasTempId = state.currentChatId && state.currentChatId.startsWith('temp-')
-
-            set((prevState) => {
-              const nextMap = { ...prevState.toolsEnabledByChatId, [response.chat_id]: responseTools }
-              const shouldUpdateActive =
-                prevState.currentChatId === response.chat_id || (!prevState.currentChatId && !wasTempId)
-
-              return {
-                toolsEnabledByChatId: nextMap,
-                toolsEnabled: shouldUpdateActive ? responseTools : prevState.toolsEnabled,
-              }
-            })
-
-            // Update chat ID to real ID from response
-            if (!state.currentChatId || wasTempId) {
-              set({ currentChatId: response.chat_id })
-            }
-
-            // Reconcile optimistic conversation with real session
-            if (wasTempId && state.currentChatId) {
-              const tempId = state.currentChatId
-
-              // Fetch the real session data
-              try {
-                const sessionsResponse = await apiClient.getChatSessions()
-                const realSession = sessionsResponse?.sessions?.find((s: ChatSession) => s.id === response.chat_id)
-
-                if (realSession) {
-                  get().reconcileConversation(tempId, realSession)
-                  logDebug('Optimistic conversation reconciled', { tempId, realId: response.chat_id })
-                }
-              } catch (reconcileError) {
-                logError('Failed to reconcile optimistic conversation:', reconcileError)
-                // Just remove the optimistic one if reconciliation fails
-                get().removeOptimisticConversation(tempId)
-              }
-            } else {
-              // If no optimistic ID was used, still reload sessions to get the new one
-              get().loadChatSessions()
-            }
-
-          } catch (error) {
-            logError('Failed to send message:', error)
-            
-            // Add error message
-            const errorMessage: ChatMessage = {
-              id: Date.now().toString(),
-              content: 'Sorry, there was an error sending your message. Please try again.',
-              role: 'assistant',
-              timestamp: new Date().toISOString(),
-              isError: true,
-            }
-            
-            get().addMessage(errorMessage)
-          } finally {
-            set({ isLoading: false })
-          }
-        },
-
-        startNewChat: () => {
-          // Progressive Commitment: Use draft mode instead of creating empty conversation
-          get().openDraft()
-        },
-
-        checkConnection: async () => {
-          try {
-            set({ connectionStatus: 'connecting' })
-            const isConnected = await apiClient.checkConnection()
-            set({ connectionStatus: isConnected ? 'connected' : 'disconnected' })
-          } catch (error) {
-            set({ connectionStatus: 'disconnected' })
-          }
-        },
-
-        // Cache invalidation helpers
-        invalidateOnContextChange: () => {
-          // Called on login/logout or when API_BASE/user context changes
-          set({
-            currentChatId: null,
-            messages: [],
-            activeTasks: [],
-            currentTaskId: null,
-            chatSessions: [],
-            connectionStatus: 'disconnected',
-          })
-
-          // Clear any persistent cache in localStorage that might be stale
-          const cacheKeys = ['chat-cache', 'research-cache', 'session-cache']
-          cacheKeys.forEach(key => {
-            try {
-              localStorage.removeItem(key)
-            } catch (error) {
-              logWarn(`Failed to clear cache key ${key}:`, error)
-            }
-          })
-        },
-
-        clearAllData: () => {
-          // Nuclear option: clear all data and reset to initial state
-          set({
-            sidebarOpen: false,
-            connectionStatus: 'disconnected',
-            currentChatId: null,
-            messages: [],
-            isLoading: false,
-            selectedModel: 'turbo', // Default to Saptiva Turbo
-            toolsEnabled: mergeToolsState(),
-            toolsEnabledByChatId: {},
-            draftToolsEnabled: mergeToolsState(),
-            activeTasks: [],
-            currentTaskId: null,
-            chatSessions: [],
-            settings: defaultSettings,
-            pendingCreationId: null,
-            isCreatingConversation: false,
-          })
-
-          // Clear all localStorage including our persisted state
-          try {
-            // Clear our persisted Zustand state
-            localStorage.removeItem('copilotos-bridge-store')
-
-            // Clear any additional cache keys
-            const allCacheKeys = ['chat-cache', 'research-cache', 'session-cache', 'msw', 'mock-api', 'dev-mode']
-            allCacheKeys.forEach(key => {
-              localStorage.removeItem(key)
-            })
-          } catch (error) {
-            logWarn('Failed to clear localStorage:', error)
-          }
-        },
-      }),
-      {
-        name: 'copilotos-bridge-store',
-        partialize: (state) => ({
-          theme: state.theme,
-          selectedModel: state.selectedModel,
-          toolsEnabled: state.toolsEnabled,
-          settings: state.settings,
-        }),
-      }
-    ),
-    {
-      name: 'copilotos-bridge-store',
-    }
-  )
-)
-
-// Selectors for performance
-export const useChat = () => {
-  const store = useAppStore()
-  return {
-    currentChatId: store.currentChatId,
-    selectionEpoch: store.selectionEpoch,
-    messages: store.messages,
-    isLoading: store.isLoading,
-    models: store.models,
-    modelsLoading: store.modelsLoading,
-    featureFlags: store.featureFlags,
-    featureFlagsLoading: store.featureFlagsLoading,
-    selectedModel: store.selectedModel,
-    toolsEnabled: store.toolsEnabled,
-    chatSessions: store.chatSessions,
-    chatSessionsLoading: store.chatSessionsLoading,
-    chatNotFound: store.chatNotFound,
-    sendMessage: store.sendMessage,
-    startNewChat: store.startNewChat,
-    addMessage: store.addMessage,
-    updateMessage: store.updateMessage,
-    clearMessages: store.clearMessages,
-    setSelectedModel: store.setSelectedModel,
-    toggleTool: store.toggleTool,
-    setToolEnabled: store.setToolEnabled,
-    setLoading: store.setLoading,
-    loadChatSessions: store.loadChatSessions,
-    loadModels: store.loadModels,
-    loadFeatureFlags: store.loadFeatureFlags,
-    addChatSession: store.addChatSession,
-    removeChatSession: store.removeChatSession,
-    renameChatSession: store.renameChatSession,
-    pinChatSession: store.pinChatSession,
-    deleteChatSession: store.deleteChatSession,
-    updateSessionTitle: store.updateSessionTitle,
-    setCurrentChatId: store.setCurrentChatId,
-    switchChat: store.switchChat,
-    bumpSelectionEpoch: store.bumpSelectionEpoch,
-    loadUnifiedHistory: store.loadUnifiedHistory,
-    refreshChatStatus: store.refreshChatStatus,
-    // P0-UX-HIST-001: Optimistic UI
-    isCreatingConversation: store.isCreatingConversation,
-    pendingCreationId: store.pendingCreationId,
-    createConversationOptimistic: store.createConversationOptimistic,
-    reconcileConversation: store.reconcileConversation,
-    removeOptimisticConversation: store.removeOptimisticConversation,
-    finalizeCreation: store.finalizeCreation,
-    cancelCreation: store.cancelCreation,
-    // Progressive Commitment: Draft state
-    draft: store.draft,
-    draftToolsEnabled: store.draftToolsEnabled,
-    openDraft: store.openDraft,
-    discardDraft: store.discardDraft,
-    setDraftText: store.setDraftText,
-    isDraftMode: store.isDraftMode,
-    // Hydration state (SWR pattern)
-    hydratedByChatId: store.hydratedByChatId,
-    isHydratingByChatId: store.isHydratingByChatId,
-  }
-}
-
-export const useResearch = () => {
-  const store = useAppStore()
-  return {
-    activeTasks: store.activeTasks,
-    currentTaskId: store.currentTaskId,
-    addTask: store.addTask,
-    updateTask: store.updateTask,
-    removeTask: store.removeTask,
-    setCurrentTaskId: store.setCurrentTaskId,
-  }
-}
-
-export const useUI = () => {
-  const store = useAppStore()
-  return {
-    sidebarOpen: store.sidebarOpen,
-    theme: store.theme,
-    connectionStatus: store.connectionStatus,
-    setSidebarOpen: store.setSidebarOpen,
-    setTheme: store.setTheme,
-    checkConnection: store.checkConnection,
-    invalidateOnContextChange: store.invalidateOnContextChange,
-    clearAllData: store.clearAllData,
-  }
-}
-
-export const useSettings = () => {
-  const store = useAppStore()
-  return {
-    settings: store.settings,
-    updateSettings: store.updateSettings,
-  }
-}
-=======
 export {
   // Combined store (backward compatibility)
   useAppStore,
@@ -1586,5 +35,4 @@
   // Types
   type ConnectionStatus,
   type Theme,
-} from './stores'
->>>>>>> 845ba243
+} from "./stores";