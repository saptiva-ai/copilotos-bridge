'use client'

import { RegisterForm } from '../../../components/auth'

<<<<<<< HEAD
export const dynamic = 'force-dynamic'

export const metadata: Metadata = {
  title: 'Crear cuenta | Copilot OS',
  description: 'Registra un nuevo acceso para aprovechar las capacidades de Copilot OS.',
}

=======
>>>>>>> 69ca408b
export default function RegisterPage() {
  return <RegisterForm />
}<|MERGE_RESOLUTION|>--- conflicted
+++ resolved
@@ -2,16 +2,6 @@
 
 import { RegisterForm } from '../../../components/auth'
 
-<<<<<<< HEAD
-export const dynamic = 'force-dynamic'
-
-export const metadata: Metadata = {
-  title: 'Crear cuenta | Copilot OS',
-  description: 'Registra un nuevo acceso para aprovechar las capacidades de Copilot OS.',
-}
-
-=======
->>>>>>> 69ca408b
 export default function RegisterPage() {
   return <RegisterForm />
 }