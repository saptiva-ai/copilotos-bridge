# Copilotos Bridge Makefile
# Development-optimized workflow with auto .venv management
.PHONY: help dev test test-all clean build lint security security-audit install-hooks shell-api shell-web \
        push-registry push-registry-fast deploy-registry deploy-prod deploy deploy-tar deploy-fast deploy-clean \
        db-migrate db-backup db-restore db-stats db-collections db-fix-drafts \
        backup-mongodb-prod restore-mongodb-prod backup-volumes monitor-backups \
        redis-stats redis-monitor generate-credentials rotate-mongo-password rotate-redis-password reset \
        debug-containers debug-api debug-models \
        debug-file-sync debug-endpoints debug-logs-errors debug-network debug-full \
<<<<<<< HEAD
        troubleshoot resources resources-monitor docker-cleanup docker-cleanup-aggressive
=======
        diag troubleshoot resources resources-monitor docker-cleanup docker-cleanup-aggressive \
        build-optimized deploy-optimized test-sh lint-sh fix-sh audit-tests \
        obs-up obs-down obs-logs obs-restart obs-status obs-clean
>>>>>>> 845ba243

# ============================================================================
# CONFIGURATION
# ============================================================================

# Project
PROJECT_NAME := copilotos
COMPOSE_FILE_BASE := infra/docker-compose.yml
COMPOSE_FILE_DEV := infra/docker-compose.dev.yml

# Environment
DEV_ENV_FILE := envs/.env
DEV_ENV_FALLBACK := envs/.env.local
DEV_ENV_EXAMPLE := envs/.env.local.example
PROD_ENV_FILE := envs/.env.prod

# Load production environment variables for deployment commands
ifneq (,$(wildcard $(PROD_ENV_FILE)))
	include $(PROD_ENV_FILE)
	export
endif

# Production deployment configuration (with fallback defaults)
# These should be set in envs/.env.prod for production deployments
PROD_SERVER_IP ?= your-server-ip-here
PROD_SERVER_USER ?= your-ssh-user
PROD_SERVER_HOST ?= $(PROD_SERVER_USER)@$(PROD_SERVER_IP)
PROD_DEPLOY_PATH ?= /opt/copilotos-bridge
PROD_BACKUP_DIR ?= /opt/backups/copilotos-production

# Legacy variable support (backward compatibility)
DEPLOY_SERVER ?= $(PROD_SERVER_HOST)
DEPLOY_PATH ?= $(PROD_DEPLOY_PATH)
BACKUP_DIR ?= $(PROD_BACKUP_DIR)

# Docker
LOCAL_UID := $(shell id -u)
LOCAL_GID := $(shell id -g)
DOCKER_COMPOSE_BASE := env UID=$(LOCAL_UID) GID=$(LOCAL_GID) docker compose -p $(PROJECT_NAME) -f $(COMPOSE_FILE_BASE)
DOCKER_COMPOSE_DEV := $(DOCKER_COMPOSE_BASE) -f $(COMPOSE_FILE_DEV)

# Python virtual environment
VENV_DIR := .venv
PYTHON := $(VENV_DIR)/bin/python
PIP := $(VENV_DIR)/bin/pip
PYTHON_SYS := python3

<<<<<<< HEAD
# Status symbols for logs
RED := ✖ 
GREEN := ✔ 
YELLOW := ▲ 
BLUE := ▸ 
=======
# Shell tooling
SHELLCHECK ?= shellcheck
SHFMT ?= shfmt
SH_TEST_GLOB ?= scripts/tests/**/*test*.sh

# Emojis for logs
RED := 🔴
GREEN := 🟢
YELLOW := 🟡
BLUE := 🔵
>>>>>>> 845ba243
NC := "" # No Color

# ============================================================================
# DEFAULT & HELP
# ============================================================================

.DEFAULT_GOAL := help

## Show available commands with descriptions
help:
	@echo "━━━━━━━━━━━━━━━━━━━━━━━━━━━━━━━━━━━━━━━━━━━━━━━━━━━━━━━━━━━━━━━━━━━━━━━━"
	@echo "CopilotOS - Development Command Center"
	@echo "━━━━━━━━━━━━━━━━━━━━━━━━━━━━━━━━━━━━━━━━━━━━━━━━━━━━━━━━━━━━━━━━━━━━━━━━"
	@echo ""
	@echo "▸ Quick Start"
	@echo "  make setup                First-time setup (interactive)"
	@echo "  make setup-quick          Quick setup (non-interactive)"
	@echo "  make setup-interactive-prod  Production setup (interactive)"
	@echo "  make dev                  Start development environment (hot reload)"
	@echo "  make create-demo-user     Create demo user (demo / Demo1234)"
	@echo "  make logs                 View live logs from all services"
	@echo ""
	@echo "▲ Common Issue: Code changes not reflected"
	@echo "  make rebuild-api          Rebuild API with --no-cache"
	@echo "  make rebuild-web          Rebuild web with --no-cache"
	@echo "  make rebuild-all          Rebuild every service when env vars change"
	@echo "  (Use rebuild + docker compose down/up to bypass Docker cache)"
	@echo ""
	@echo "▸ Development"
	@echo "  make dev                  Start development stack"
	@echo "  make dev-build            Build and start dev services"
	@echo "  make stop                 Stop dev services"
	@echo "  make stop-all             Stop every project container"
	@echo "  make restart              Restart all services"
	@echo "  make logs                 Follow combined logs"
	@echo "  make logs-api             Follow API logs"
	@echo "  make logs-web             Follow web logs"
	@echo "  make status               Show docker-compose status"
	@echo ""
	@echo "▸ Authentication & Users"
	@echo "  make create-demo-user     Create demo user (demo / Demo1234)"
	@echo "  make delete-demo-user     Delete demo user"
	@echo "  make list-users           List registered users"
	@echo "  make test-login           Validate demo credentials"
	@echo "  make get-token            Retrieve JWT for demo user"
	@echo "  make clear-cache          Clear Redis cache"
	@echo ""
	@echo "▸ Container Access"
	@echo "  make shell-api            Bash shell in API container"
	@echo "  make shell-web            Shell in web container"
	@echo "  make shell-db             MongoDB shell"
	@echo "  make shell-redis          Redis CLI"
	@echo ""
	@echo "▸ Testing"
	@echo "  make test                 Run tests within containers"
	@echo "  make test-all             Full backend + frontend test suite"
	@echo "  make test-api             API unit tests"
	@echo "  make test-web             Web unit tests"
	@echo "  make test-e2e             Playwright end-to-end tests"
	@echo "  make health               Service health check"
	@echo ""
	@echo "▸ Code Quality"
	@echo "  make lint                 Run linters (Python & TypeScript)"
	@echo "  make lint-fix             Auto-fix lint issues"
	@echo "  make security             Security checks (fast)"
	@echo "  make security-audit       Full security audit (IPs, secrets, paths)"
	@echo "  make install-hooks        Install security-focused git hooks"
	@echo "  make verify               Full verification workflow"
	@echo ""
	@echo "▸ Database Operations"
	@echo "  make db-migrate           Apply migrations"
	@echo "  make db-backup            Simple MongoDB backup"
	@echo "  make db-restore           Restore backup"
	@echo "  make db-stats             Database statistics"
	@echo "  make db-collections       Collection counts"
	@echo "  make db-fix-drafts        Repair orphaned drafts"
	@echo "  make redis-stats          Redis metrics"
	@echo "  make redis-monitor        Monitor Redis commands"
	@echo ""
	@echo "▸ Credential Management"
	@echo "  make generate-credentials Generate strong random secrets"
	@echo "  make rotate-mongo-password  Safe MongoDB rotation"
	@echo "  make rotate-redis-password  Safe Redis rotation"
	@echo "  make reset                Complete reset with new credentials (▲ deletes data)"
	@echo "  See docs/CREDENTIAL_MANAGEMENT.md for full procedures"
	@echo ""
	@echo "▸ Backup & Disaster Recovery"
	@echo "  make backup-mongodb-prod  Advanced MongoDB backup with retention"
	@echo "  make restore-mongodb-prod Restore from production backup"
	@echo "  make backup-volumes       Backup MongoDB & Redis volumes"
	@echo "  make monitor-backups      Check backup freshness"
	@echo "  See docs/DISASTER-RECOVERY.md for details"
	@echo ""
	@echo "▸ Debugging & Diagnostics"
	@echo "  make troubleshoot         Troubleshooting menu"
	@echo "  make debug-full           Comprehensive diagnostic report"
	@echo "  make debug-containers     Container status & resources"
	@echo "  make debug-api            API configuration summary"
	@echo "  $(YELLOW)make debug-models$(NC)    Inspect model fields"
	@echo "  $(YELLOW)make debug-file-sync$(NC) Check file sync (volume mounts)"
	@echo "  $(YELLOW)make debug-network$(NC)   Test container connectivity"
	@echo "  $(YELLOW)make debug-endpoints$(NC) Test API endpoints"
	@echo "  $(YELLOW)make debug-logs-errors$(NC) Show recent errors in logs"
	@echo ""
	@echo "$(GREEN) ▸ Cleanup:$(NC)"
	@echo "  $(YELLOW)make clean$(NC)           Stop and remove containers"
	@echo "  $(YELLOW)make clean-volumes$(NC)   Clean including volumes (▲  DATA LOSS)"
	@echo "  $(YELLOW)make clean-all$(NC)       Deep clean (Docker system prune)"
	@echo ""
	@echo "$(GREEN) ▸ Resource Optimization:$(NC)"
	@echo "  $(YELLOW)make resources$(NC)                Show Docker resource usage summary"
	@echo "  $(YELLOW)make resources-monitor$(NC)        Real-time resource monitoring"
	@echo "  $(YELLOW)make docker-cleanup$(NC)           Safe cleanup (build cache, dangling images)"
	@echo "  $(YELLOW)make docker-cleanup-aggressive$(NC) Aggressive cleanup (▲  removes unused images)"
	@echo ""
	@echo "$(GREEN) ▸ Build:$(NC)"
	@echo "  $(YELLOW)make build$(NC)                Build all images"
	@echo ""
	@echo "$(GREEN) ▸ Production Deployment (Versioned with Rollback):$(NC)"
	@echo "  $(YELLOW)make deploy$(NC)               ▸ Deploy with auto-versioning + rollback (~8-12 min)"
	@echo "  $(YELLOW)make deploy-fast$(NC)          Fast deploy (skip build, use existing images)"
	@echo "  $(YELLOW)make deploy-registry$(NC)      Deploy from Docker registry (~3-5 min)"
	@echo "  $(YELLOW)make deploy-status$(NC)        Check production server status"
	@echo ""
	@echo "$(GREEN) ▸ Rollback & Recovery:$(NC)"
	@echo "  $(YELLOW)make rollback$(NC)             ▸ Rollback to previous version (automatic)"
	@echo "  $(YELLOW)make deploy-history$(NC)       Show deployment history and versions"
	@echo ""
	@echo "$(BLUE)Deployment Features:$(NC)"
	@echo "  ✔ Automatic versioning (git SHA + timestamp)"
	@echo "  ✔ Pre-deployment backup"
	@echo "  ✔ Health check validation"
	@echo "  ✔ Auto-rollback on failure"
	@echo ""
	@echo "$(GREEN) ▸ Registry Workflow (Advanced):$(NC)"
	@echo "  $(YELLOW)make push-registry$(NC)        Push images to Docker registry"
	@echo "  $(YELLOW)make deploy-prod$(NC)          Complete workflow (build+push+guide)"
	@echo ""
	@echo "$(GREEN) ▸ Maintenance:$(NC)"
	@echo "  $(YELLOW)make clear-cache$(NC)          Clear server cache (Redis + restart)"
	@echo ""
	@echo "$(BLUE)━━━━━━━━━━━━━━━━━━━━━━━━━━━━━━━━━━━━━━━━━━━━━━━━━━━━━━━━━━━━━━━━━━━━━━━━$(NC)"
	@echo "$(BLUE)Demo Credentials: $(NC)$(YELLOW)demo / Demo1234$(NC)"
	@echo "$(BLUE)Frontend:        $(NC)$(YELLOW)http://localhost:3000$(NC)"
	@echo "$(BLUE)API:             $(NC)$(YELLOW)http://localhost:8001$(NC)"
	@echo "$(BLUE)API Docs:        $(NC)$(YELLOW)http://localhost:8001/docs$(NC)"
	@echo "$(BLUE)━━━━━━━━━━━━━━━━━━━━━━━━━━━━━━━━━━━━━━━━━━━━━━━━━━━━━━━━━━━━━━━━━━━━━━━━$(NC)"

# ============================================================================
# SETUP & INITIALIZATION
# ============================================================================

## Create Python virtual environment
$(VENV_DIR):
	@echo "$(YELLOW)Creating Python virtual environment...$(NC)"
	@$(PYTHON_SYS) -m venv $(VENV_DIR)
	@$(PIP) install --upgrade pip setuptools wheel
	@echo "$(GREEN) Virtual environment created$(NC)"

## Install Python dependencies
venv-install: $(VENV_DIR)
	@echo "$(YELLOW)Installing Python dependencies...$(NC)"
	@if [ -f apps/api/requirements.txt ]; then \
		$(PIP) install -r apps/api/requirements.txt; \
	fi
	@echo "$(GREEN) Python dependencies installed$(NC)"

## Interactive environment setup (recommended)
setup-interactive:
	@echo "$(BLUE)━━━━━━━━━━━━━━━━━━━━━━━━━━━━━━━━━━━━━━━━━━━━━━━━━━━━━━━━━━━$(NC)"
	@echo "$(BLUE)▸ Interactive Environment Setup$(NC)"
	@echo "$(BLUE)━━━━━━━━━━━━━━━━━━━━━━━━━━━━━━━━━━━━━━━━━━━━━━━━━━━━━━━━━━━$(NC)"
	@chmod +x scripts/interactive-env-setup.sh
	@./scripts/interactive-env-setup.sh development
	@$(MAKE) --no-print-directory venv-install

## Interactive production setup
setup-interactive-prod:
	@echo "$(BLUE)━━━━━━━━━━━━━━━━━━━━━━━━━━━━━━━━━━━━━━━━━━━━━━━━━━━━━━━━━━━$(NC)"
	@echo "$(BLUE)▸ Interactive Production Setup$(NC)"
	@echo "$(BLUE)━━━━━━━━━━━━━━━━━━━━━━━━━━━━━━━━━━━━━━━━━━━━━━━━━━━━━━━━━━━$(NC)"
	@chmod +x scripts/interactive-env-setup.sh
	@./scripts/interactive-env-setup.sh production
	@$(MAKE) --no-print-directory venv-install

## Ensure environment file exists (non-interactive fallback)
ensure-env:
	@if [ ! -f $(DEV_ENV_FILE) ]; then \
		if [ -f $(DEV_ENV_FALLBACK) ]; then \
			echo "$(YELLOW)Creating $(DEV_ENV_FILE) from $(DEV_ENV_FALLBACK)...$(NC)"; \
			cp $(DEV_ENV_FALLBACK) $(DEV_ENV_FILE); \
		elif [ -f $(DEV_ENV_EXAMPLE) ]; then \
			echo "$(YELLOW)Creating $(DEV_ENV_FILE) from $(DEV_ENV_EXAMPLE)...$(NC)"; \
			cp $(DEV_ENV_EXAMPLE) $(DEV_ENV_FILE); \
		else \
			echo "$(RED)Error: No environment file found!$(NC)"; \
			echo "Please create $(DEV_ENV_FILE) or $(DEV_ENV_FALLBACK)"; \
			exit 1; \
		fi; \
	fi

## First-time setup: interactive configuration (RECOMMENDED)
setup: setup-interactive
	@echo "$(GREEN)━━━━━━━━━━━━━━━━━━━━━━━━━━━━━━━━━━━━━━━━━━━━━━━━━━━━━━━━━━━$(NC)"
	@echo "$(GREEN)◆ Setup completed!$(NC)"
	@echo "$(GREEN)━━━━━━━━━━━━━━━━━━━━━━━━━━━━━━━━━━━━━━━━━━━━━━━━━━━━━━━━━━━$(NC)"
	@echo ""
	@echo "$(YELLOW)Next steps:$(NC)"
	@echo "  1. Run: $(GREEN)make dev$(NC)"
	@echo "  2. Run: $(GREEN)make create-demo-user$(NC)"
	@echo "  3. Visit: $(BLUE)http://localhost:3000$(NC)"
	@echo ""

## Quick setup (non-interactive, uses example files)
setup-quick: ensure-env venv-install
	@echo "$(GREEN)━━━━━━━━━━━━━━━━━━━━━━━━━━━━━━━━━━━━━━━━━━━━━━━━━━━━━━━━━━━$(NC)"
	@echo "$(GREEN)◆ Quick setup completed!$(NC)"
	@echo "$(GREEN)━━━━━━━━━━━━━━━━━━━━━━━━━━━━━━━━━━━━━━━━━━━━━━━━━━━━━━━━━━━$(NC)"
	@echo ""
	@echo "$(YELLOW)  Warning: You're using example configuration!$(NC)"
	@echo "$(YELLOW)Next steps:$(NC)"
	@echo "  1. Edit $(DEV_ENV_FILE) and add your API keys"
	@echo "  2. Run: $(GREEN)make dev$(NC)"
	@echo "  3. Run: $(GREEN)make create-demo-user$(NC)"
	@echo "  4. Visit: $(BLUE)http://localhost:3000$(NC)"
	@echo ""

# ============================================================================
# DEVELOPMENT
# ============================================================================
#
# WHEN TO USE THESE COMMANDS:
#
# Daily development:
#   make dev         - First time or after `make clean`
#   make logs        - Monitor what's happening
#   make restart     - Quick restart without rebuilding
#
# Code changes not reflecting?
#   make rebuild-api - API code changed but container shows old code
#   make rebuild-all - Multiple files changed or env vars updated
#
# Build issues / permission errors:
#   make clean-next  - Next.js build artifacts causing issues
#   make fresh       - Nuclear option: clean everything and rebuild
# ============================================================================

## Start development environment with hot reload
## Note: .next uses anonymous Docker volume to prevent permission issues
dev: ensure-env
	@echo "$(YELLOW) Starting development environment...$(NC)"
	@$(DOCKER_COMPOSE_DEV) up -d
	@echo ""
	@echo "$(GREEN)━━━━━━━━━━━━━━━━━━━━━━━━━━━━━━━━━━━━━━━━━━━━━━━━━━━━━━━━━━━$(NC)"
	@echo "$(GREEN)✓ Services started$(NC)"
	@echo "$(GREEN)━━━━━━━━━━━━━━━━━━━━━━━━━━━━━━━━━━━━━━━━━━━━━━━━━━━━━━━━━━━$(NC)"
	@echo ""
	@echo "  $(BLUE) Frontend:$(NC) $(YELLOW)http://localhost:3000$(NC)"
	@echo "  $(BLUE) API:$(NC)      $(YELLOW)http://localhost:8001$(NC)"
	@echo "  $(BLUE) Docs:$(NC)     $(YELLOW)http://localhost:8001/docs$(NC)"
	@echo ""
	@echo "$(YELLOW) Waiting for services to be healthy...$(NC)"
	@sleep 10
	@$(MAKE) --no-print-directory health

## Build and start development environment
dev-build: ensure-env
	@echo "$(YELLOW) Building and starting development environment...$(NC)"
	@$(DOCKER_COMPOSE_DEV) up -d --build
	@echo "$(GREEN) ✓ Services built and started$(NC)"
	@sleep 10
	@$(MAKE) --no-print-directory health

## Rebuild API container without cache
rebuild-api: ensure-env
	@echo "$(YELLOW) Rebuilding API container without cache...$(NC)"
	@$(DOCKER_COMPOSE_DEV) build --no-cache api
	@$(DOCKER_COMPOSE_DEV) down api
	@$(DOCKER_COMPOSE_DEV) up -d api
	@echo "$(GREEN) ✓ API container rebuilt and restarted$(NC)"
	@echo "$(BLUE) ℹ  Container recreated with fresh code and env vars$(NC)"

## Rebuild web container without cache
rebuild-web: ensure-env
	@echo "$(YELLOW) Rebuilding Web container without cache...$(NC)"
	@$(DOCKER_COMPOSE_DEV) build --no-cache web
	@$(DOCKER_COMPOSE_DEV) down web
	@$(DOCKER_COMPOSE_DEV) up -d web
	@echo "$(GREEN) ✓ Web container rebuilt and restarted$(NC)"
	@echo "$(BLUE) ℹ  Container recreated with fresh code and env vars$(NC)"

## Rebuild all containers without cache
rebuild-all: ensure-env
	@echo "$(YELLOW)Rebuilding all containers without cache...$(NC)"
	@$(DOCKER_COMPOSE_DEV) build --no-cache
	@$(DOCKER_COMPOSE_DEV) down
	@$(DOCKER_COMPOSE_DEV) up -d
	@echo "$(GREEN) ✓ All containers rebuilt and restarted$(NC)"
	@echo "$(BLUE) ℹ  All containers recreated with fresh code and env vars$(NC)"

## Clean Next.js cache and volumes
## Removes both host .next directory and Docker anonymous volumes
clean-next: stop
	@echo "$(YELLOW)Cleaning Next.js cache and volumes...$(NC)"
	@rm -rf apps/web/.next 2>/dev/null || true
	@docker volume ls -qf "dangling=true" | xargs -r docker volume rm 2>/dev/null || true
	@docker volume rm $(PROJECT_NAME)_next_cache $(PROJECT_NAME)_next_standalone_cache $(PROJECT_NAME)_web-next-cache 2>/dev/null || true
	@echo "$(GREEN) Next.js cache cleaned$(NC)"

## Clean all caches and volumes
clean-cache: stop
	@echo "$(YELLOW) Cleaning all caches and volumes...$(NC)"
	@rm -rf apps/web/.next 2>/dev/null || true
	@docker volume rm $(PROJECT_NAME)_next_cache $(PROJECT_NAME)_next_standalone_cache $(PROJECT_NAME)_web-next-cache 2>/dev/null || true
	@docker volume rm $(PROJECT_NAME)_mongodb_data $(PROJECT_NAME)_mongodb_config $(PROJECT_NAME)_redis_data 2>/dev/null || echo "$(YELLOW) Database volumes not removed (use 'make clean-all' to remove them)$(NC)"
	@echo "$(GREEN) ✓ Cache cleaned$(NC)"

## Nuclear option: clean everything including database
clean-all: stop
	@echo "$(RED) ▲ WARNING: This will delete ALL data including database!$(NC)"
	@read -p "Are you sure? [y/N] " -n 1 -r; \
	echo; \
	if [[ $$REPLY =~ ^[Yy]$$ ]]; then \
		echo "$(YELLOW) Cleaning everything...$(NC)"; \
		rm -rf apps/web/.next 2>/dev/null || true; \
		$(DOCKER_COMPOSE_DEV) down -v --remove-orphans; \
		docker volume prune -f; \
		echo "$(GREEN) ✓ Everything cleaned$(NC)"; \
	else \
		echo "$(YELLOW) Cancelled$(NC)"; \
	fi

## Fresh start: clean and rebuild
fresh: clean-next dev
	@echo "$(GREEN) ✓ Fresh start completed!$(NC)"

## Clean development environment (removes volumes and cache)
# REMOVED: dev-clean - Use 'make fresh' instead for full clean rebuild

## Clear Next.js webpack cache only (inside container)
# REMOVED: webpack-cache-clear - Use 'make clean-cache' instead

## Verify dependencies and symlinks
verify-deps:
	@echo "$(YELLOW) Running dependency verification...$(NC)"
	@chmod +x scripts/verify-deps.sh
	@docker exec $(PROJECT_NAME)-web /app/scripts/verify-deps.sh || true

## Verify and fix dependencies
verify-deps-fix:
	@echo "$(YELLOW) Running dependency verification with auto-fix...$(NC)"
	@chmod +x scripts/verify-deps.sh
	@docker exec $(PROJECT_NAME)-web /app/scripts/verify-deps.sh --fix || true

## Stop all services (dev compose)
stop:
	@echo "$(YELLOW)Stopping services...$(NC)"
	@$(DOCKER_COMPOSE_DEV) down
	@echo "$(GREEN) ✓ Services stopped$(NC)"

## Stop ALL project containers (including base compose)
stop-all:
	@echo "$(YELLOW)Stopping ALL project containers...$(NC)"
	@cd infra && docker compose down --remove-orphans 2>/dev/null || true
	@$(DOCKER_COMPOSE_DEV) down --remove-orphans
	@echo "$(GREEN) ✓ All project containers stopped$(NC)"

## Restart all services (recreates containers to reload env vars)
# ▲  IMPORTANT: This uses 'down' + 'up' instead of 'restart' because
#    'docker compose restart' does NOT reload environment variables from .env
#    Use this command after:
#    • Updating credentials in .env
#    • Changing environment variables
#    • Modifying docker-compose.yml
restart:
	@echo "$(YELLOW)Restarting services (recreating containers to reload env vars)...$(NC)"
	@$(DOCKER_COMPOSE_DEV) down
	@$(DOCKER_COMPOSE_DEV) up -d
	@echo "$(GREEN) ✓ Services restarted$(NC)"
	@echo "$(YELLOW)▸ Waiting for services to be ready...$(NC)"
	@sleep 3
	@if curl -sf http://localhost:8001/api/health > /dev/null 2>&1; then \
		echo "$(GREEN) API is healthy!$(NC)"; \
	else \
		echo "$(YELLOW)  API may need more time. Check: make health$(NC)"; \
	fi

## Follow logs from all services
logs:
	@$(DOCKER_COMPOSE_DEV) logs -f --tail=100

## Follow API logs only
logs-api:
	@$(DOCKER_COMPOSE_DEV) logs -f --tail=100 api

## Follow web logs only
logs-web:
	@$(DOCKER_COMPOSE_DEV) logs -f --tail=100 web

## Show service status
status:
	@echo "$(BLUE)Service Status:$(NC)"
	@$(DOCKER_COMPOSE_DEV) ps
	@echo ""
	@echo "$(BLUE)Docker Resources:$(NC)"
	@docker system df

# ============================================================================
# HEALTH & VERIFICATION
# ============================================================================

## Check service health
health:
	@echo "$(BLUE)━━━━━━━━━━━━━━━━━━━━━━━━━━━━━━━━━━━━━━━━━━━━━━━━━━━━━━━━━━━$(NC)"
	@echo "$(BLUE)Health Check$(NC)"
	@echo "$(BLUE)━━━━━━━━━━━━━━━━━━━━━━━━━━━━━━━━━━━━━━━━━━━━━━━━━━━━━━━━━━━$(NC)"
	@echo ""
	@printf "  $(YELLOW) API Health:$(NC)        "
	@curl -sf http://localhost:8001/api/health > /dev/null 2>&1 && \
		echo "$(GREEN) ✓ Healthy$(NC)" || \
		echo "$(RED) ✖ Not responding$(NC)"
	@printf "  $(YELLOW)Frontend:$(NC)          "
	@curl -sf http://localhost:3000/healthz > /dev/null 2>&1 && \
		echo "$(GREEN) ✓ Healthy$(NC)" || \
		echo "$(RED) ✖ Not responding$(NC)"
	@printf "  $(YELLOW) MongoDB:$(NC)           "
	@$(DOCKER_COMPOSE_DEV) exec -T mongodb mongosh --eval "db.runCommand('ping')" > /dev/null 2>&1 && \
		echo "$(GREEN) ✓ Connected$(NC)" || \
		echo "$(RED) ✖ Not connected$(NC)"
	@printf "  $(YELLOW) Redis:$(NC)             "
	@$(DOCKER_COMPOSE_DEV) exec -T redis redis-cli ping > /dev/null 2>&1 && \
		echo "$(GREEN) ✓ Connected$(NC)" || \
		echo "$(RED) ✖ Not connected$(NC)"
	@echo ""

## Full verification (setup + health + auth)
verify: health
	@echo "$(BLUE)━━━━━━━━━━━━━━━━━━━━━━━━━━━━━━━━━━━━━━━━━━━━━━━━━━━━━━━━━━━$(NC)"
	@echo "$(BLUE)Verification Tests$(NC)"
	@echo "$(BLUE)━━━━━━━━━━━━━━━━━━━━━━━━━━━━━━━━━━━━━━━━━━━━━━━━━━━━━━━━━━━$(NC)"
	@echo ""
	@bash scripts/verify-deployment.sh 2>/dev/null || echo "$(YELLOW) Run 'bash scripts/verify-deployment.sh' for full verification$(NC)"

# ============================================================================
# AUTHENTICATION & USERS
# ============================================================================

## Create demo user (username: demo, password: Demo1234)
create-demo-user:
	@echo "$(YELLOW) Creating demo user...$(NC)"
	@echo ""
	@echo "  $(BLUE) Username:$(NC) $(GREEN)demo$(NC)"
	@echo "  $(BLUE) Password:$(NC) $(GREEN)Demo1234$(NC)"
	@echo "  $(BLUE) Email:$(NC)    $(GREEN)demo@example.com$(NC)"
	@echo ""
	@curl -sf http://localhost:8001/api/health > /dev/null 2>&1 || \
		(echo "$(RED) API not ready. Run 'make dev' first$(NC)" && exit 1)
	@curl -X POST http://localhost:8001/api/auth/register \
		-H "Content-Type: application/json" \
		-d '{"username":"demo","email":"demo@example.com","password":"Demo1234"}' \
		2>/dev/null | grep -q "access_token" && \
		echo "$(GREEN) ✓ Demo user created successfully!$(NC)" || \
		(echo "$(YELLOW) ▲ User may already exist. Try 'make delete-demo-user' first$(NC)" && exit 1)
	@echo ""
	@echo "$(GREEN) You can now login at:$(NC) $(BLUE)http://localhost:3000/login$(NC)"

## Delete demo user
delete-demo-user:
	@echo "$(YELLOW)Deleting demo user...$(NC)"
	@docker exec infra-api python -c "\
import asyncio, os; \
from motor.motor_asyncio import AsyncIOMotorClient; \
async def main(): \
	url = os.getenv('MONGODB_URL'); \
	client = AsyncIOMotorClient(url); \
	db_name = url.split('/')[-1].split('?')[0]; \
	db = client[db_name]; \
	result = await db['users'].delete_many({'username': 'demo'}); \
	print(f'Deleted {result.deleted_count} user(s)'); \
asyncio.run(main())" 2>&1 | grep -E "Deleted" || echo "$(RED) Failed to delete user$(NC)"
	@echo "$(GREEN) Demo user deleted$(NC)"
	@echo "$(YELLOW)Run 'make clear-cache' to clear Redis cache$(NC)"

## List all users in database
list-users:
	@echo "$(BLUE)Database Users:$(NC)"
	@$(DOCKER_COMPOSE_DEV) exec mongodb mongosh copilotos \
		--eval "db.users.find({}, {username: 1, email: 1, is_active: 1, created_at: 1}).forEach(printjson)" \
		--quiet 2>/dev/null || echo "$(RED) Cannot connect to database$(NC)"

## Test login with demo credentials
test-login:
	@echo "$(YELLOW)Testing login with demo credentials...$(NC)"
	@curl -X POST http://localhost:8001/api/auth/login \
		-H "Content-Type: application/json" \
		-d '{"identifier":"demo","password":"Demo1234"}' \
		2>/dev/null | grep -q "access_token" && \
		echo "$(GREEN) Login successful!$(NC)" || \
		(echo "$(RED) Login failed$(NC)" && echo "$(YELLOW)Try: make clear-cache && make delete-demo-user && make create-demo-user$(NC)")

## Clear server cache (Redis + restart web container) - For production deployments
clear-cache:
	@echo "$(BLUE)━━━━━━━━━━━━━━━━━━━━━━━━━━━━━━━━━━━━━━━━━━━━━━━━━━━━━━━━━━━$(NC)"
	@echo "$(BLUE)▸ Clearing Server Cache$(NC)"
	@echo "$(BLUE)━━━━━━━━━━━━━━━━━━━━━━━━━━━━━━━━━━━━━━━━━━━━━━━━━━━━━━━━━━━$(NC)"
	@./scripts/clear-server-cache.sh

## Clear local Redis cache (for development)
clear-redis-local:
	@echo "$(YELLOW)Clearing local Redis cache...$(NC)"
	@docker exec $(PROJECT_NAME)-redis redis-cli -a redis_password_change_me FLUSHALL 2>&1 | grep -q "OK" && \
		echo "$(GREEN) Redis cache cleared$(NC)" || \
		echo "$(RED) Failed to clear cache$(NC)"

## Get JWT token for demo user
get-token:
	@echo "$(YELLOW)Getting JWT token for demo user...$(NC)"
	@TOKEN=$$(curl -s -X POST http://localhost:8001/api/auth/login \
		-H "Content-Type: application/json" \
		-d '{"identifier":"demo","password":"Demo1234"}' | \
		grep -o '"access_token":"[^"]*"' | cut -d'"' -f4); \
	if [ -n "$$TOKEN" ]; then \
		echo "$(GREEN) Token obtained$(NC)"; \
		echo ""; \
		echo "$(YELLOW)Export to use in requests:$(NC)"; \
		echo "  export TOKEN=\"$$TOKEN\""; \
		echo ""; \
		echo "$(YELLOW)Example usage:$(NC)"; \
		echo "  curl -H \"Authorization: Bearer \$$TOKEN\" http://localhost:8001/api/chat"; \
	else \
		echo "$(RED) Failed to get token$(NC)"; \
	fi

# ============================================================================
# DATABASE OPERATIONS
# ============================================================================

## Run database migrations
db-migrate:
	@echo "$(YELLOW)Running database migrations...$(NC)"
	@if [ -f scripts/migrate-conversation-timestamps.py ]; then \
		docker cp scripts/migrate-conversation-timestamps.py $(PROJECT_NAME)-api:/tmp/; \
		printf "y\n" | docker exec -i $(PROJECT_NAME)-api python3 /tmp/migrate-conversation-timestamps.py; \
		echo "$(GREEN) Migration completed$(NC)"; \
	else \
		echo "$(RED) Migration script not found$(NC)"; \
	fi

## Backup MongoDB database
db-backup:
	@echo "$(YELLOW)Backing up MongoDB database...$(NC)"
	@mkdir -p backups
	@BACKUP_FILE="backups/mongodb-$$(date +%Y%m%d-%H%M%S).archive"; \
	docker exec $(PROJECT_NAME)-mongodb mongodump \
		--uri="mongodb://copilotos_user:secure_password_change_me@localhost:27017/copilotos?authSource=admin" \
		--archive=/tmp/backup.archive; \
	docker cp $(PROJECT_NAME)-mongodb:/tmp/backup.archive $$BACKUP_FILE; \
	echo "$(GREEN) Backup created: $$BACKUP_FILE$(NC)"

## Restore MongoDB database from backup
db-restore:
	@echo "$(RED)▲  WARNING: This will restore database from backup!$(NC)"
	@read -p "Backup file path: " BACKUP_FILE; \
	if [ ! -f "$$BACKUP_FILE" ]; then \
		echo "$(RED) Backup file not found$(NC)"; \
		exit 1; \
	fi; \
	docker cp $$BACKUP_FILE $(PROJECT_NAME)-mongodb:/tmp/restore.archive; \
	docker exec $(PROJECT_NAME)-mongodb mongorestore \
		--uri="mongodb://copilotos_user:secure_password_change_me@localhost:27017/copilotos?authSource=admin" \
		--archive=/tmp/restore.archive \
		--drop; \
	echo "$(GREEN) Database restored$(NC)"

## Show database statistics
db-stats:
	@echo "$(BLUE)Database Statistics:$(NC)"
	@echo ""
	@$(DOCKER_COMPOSE_DEV) exec mongodb mongosh copilotos \
		--eval "db.stats()" \
		--quiet 2>/dev/null || echo "$(RED) Cannot connect to database$(NC)"

## List all collections and document counts
db-collections:
	@echo "$(BLUE)Collections:$(NC)"
	@echo ""
	@$(DOCKER_COMPOSE_DEV) exec mongodb mongosh copilotos \
		--eval "db.getCollectionNames().forEach(function(c) { print(c + ': ' + db[c].countDocuments({})); })" \
		--quiet 2>/dev/null || echo "$(RED) Cannot connect to database$(NC)"

## Fix orphaned draft conversations
db-fix-drafts:
	@echo "$(YELLOW)Fixing orphaned draft conversations...$(NC)"
	@if [ -f scripts/fix-orphaned-drafts.py ]; then \
		docker cp scripts/fix-orphaned-drafts.py $(PROJECT_NAME)-api:/tmp/; \
		docker exec $(PROJECT_NAME)-api python3 /tmp/fix-orphaned-drafts.py; \
		echo "$(GREEN) Drafts fixed$(NC)"; \
	else \
		echo "$(RED) Fix script not found$(NC)"; \
	fi

## Advanced MongoDB backup (uses new backup script with retention)
backup-mongodb-prod:
	@echo "$(BLUE)━━━━━━━━━━━━━━━━━━━━━━━━━━━━━━━━━━━━━━━━━━━━━━━━━━━━━━━━━━━$(NC)"
	@echo "$(BLUE)▸ Production MongoDB Backup$(NC)"
	@echo "$(BLUE)━━━━━━━━━━━━━━━━━━━━━━━━━━━━━━━━━━━━━━━━━━━━━━━━━━━━━━━━━━━$(NC)"
	@chmod +x scripts/backup-mongodb.sh
	@./scripts/backup-mongodb.sh

## Restore MongoDB from production backup
restore-mongodb-prod:
	@echo "$(BLUE)━━━━━━━━━━━━━━━━━━━━━━━━━━━━━━━━━━━━━━━━━━━━━━━━━━━━━━━━━━━$(NC)"
	@echo "$(BLUE)▸ MongoDB Restore$(NC)"
	@echo "$(BLUE)━━━━━━━━━━━━━━━━━━━━━━━━━━━━━━━━━━━━━━━━━━━━━━━━━━━━━━━━━━━$(NC)"
	@chmod +x scripts/restore-mongodb.sh
	@./scripts/restore-mongodb.sh

## Backup Docker volumes (MongoDB + Redis data)
backup-volumes:
	@echo "$(BLUE)━━━━━━━━━━━━━━━━━━━━━━━━━━━━━━━━━━━━━━━━━━━━━━━━━━━━━━━━━━━$(NC)"
	@echo "$(BLUE)▸ Docker Volumes Backup$(NC)"
	@echo "$(BLUE)━━━━━━━━━━━━━━━━━━━━━━━━━━━━━━━━━━━━━━━━━━━━━━━━━━━━━━━━━━━$(NC)"
	@chmod +x scripts/backup-docker-volumes.sh
	@./scripts/backup-docker-volumes.sh

## Monitor backup health
monitor-backups:
	@echo "$(BLUE)━━━━━━━━━━━━━━━━━━━━━━━━━━━━━━━━━━━━━━━━━━━━━━━━━━━━━━━━━━━$(NC)"
	@echo "$(BLUE)▸ Backup Health Monitor$(NC)"
	@echo "$(BLUE)━━━━━━━━━━━━━━━━━━━━━━━━━━━━━━━━━━━━━━━━━━━━━━━━━━━━━━━━━━━$(NC)"
	@chmod +x scripts/monitor-backups.sh
	@./scripts/monitor-backups.sh

## Show Redis keys and memory usage
redis-stats:
	@echo "$(BLUE)Redis Statistics:$(NC)"
	@echo ""
	@printf "  $(YELLOW)Total Keys:$(NC)       "
	@docker exec $(PROJECT_NAME)-redis redis-cli -a redis_password_change_me DBSIZE 2>/dev/null | tail -1
	@printf "  $(YELLOW)Memory Used:$(NC)      "
	@docker exec $(PROJECT_NAME)-redis redis-cli -a redis_password_change_me INFO memory 2>/dev/null | grep used_memory_human | cut -d: -f2
	@printf "  $(YELLOW)Connected Clients:$(NC) "
	@docker exec $(PROJECT_NAME)-redis redis-cli -a redis_password_change_me INFO clients 2>/dev/null | grep connected_clients | cut -d: -f2
	@echo ""

## Monitor Redis commands in real-time
redis-monitor:
	@echo "$(YELLOW)Monitoring Redis commands (Ctrl+C to stop)...$(NC)"
	@docker exec -it $(PROJECT_NAME)-redis redis-cli -a redis_password_change_me MONITOR 2>/dev/null

# ============================================================================
# CREDENTIAL MANAGEMENT
# ============================================================================
#
# WHEN TO USE THESE COMMANDS:
#
# First-time setup:
#   make generate-credentials  - Generate secure random passwords for .env file
#                                Use when: Setting up new environment (dev/prod)
#
# Regular rotation (recommended every 3 months):
#   make rotate-mongo-password - Safely rotate MongoDB password WITHOUT data loss
#   make rotate-redis-password - Safely rotate Redis password WITHOUT data loss
#                                Always test in DEV before PROD!
#
# Production validation:
#   make validate-production   - Check system readiness for credential rotation
#                                Use when: Before any production rotation
#                                Validates: env_file config, credential sync, backups, scripts
#
# Emergency reset (DEVELOPMENT ONLY):
#   make reset                 - Complete reset: stop → delete volumes → regenerate credentials → restart
#                                ▲  WARNING: Deletes ALL data including database!
#                                Use when: Starting fresh, credential mismatch, corrupted volumes
#
# Security best practices:
#   - Rotate credentials every 3 months (MongoDB/Redis) or 6 months (JWT)
#   - NEVER reuse DEV credentials in PROD
#   - Always backup before rotating in PROD
#   - Test rotation in DEV first
#   - Run validate-production before any production rotation
#
# ============================================================================
# ▲  CRITICAL LESSONS LEARNED FROM PRODUCTION ISSUES
# ============================================================================
#
# 1. Docker Compose RESTART Does NOT Reload Environment Variables
#    ------------------------------------------------------------
#    PROBLEM: After updating .env with new credentials and running
#             'docker compose restart', containers still use OLD credentials
#             causing authentication failures.
#
#    ROOT CAUSE: 'docker compose restart' only restarts processes but does NOT
#                recreate containers or reload environment variables from .env
#
#    SOLUTION: Always use 'down' + 'up' to reload credentials:
#              ✔ CORRECT:   docker compose down api && docker compose up -d api
#              ✖ WRONG:     docker compose restart api
#
#    IMPACT: This caused Redis authentication errors (WRONGPASS), MongoDB auth
#            failures, and led developers to incorrectly delete volumes thinking
#            data was corrupted, when it was only a credential sync issue.
#
# 2. docker-compose.yml MUST Have env_file Directive
#    ------------------------------------------------
#    PROBLEM: Services not synchronizing credentials from .env file
#
#    SOLUTION: Every service must have:
#              services:
#                api:
#                  env_file:
#                    - ../envs/.env    # ← CRITICAL
#
#    Without this, containers use hardcoded/default values and ignore .env changes
#
# 3. External API Integration Requirements (Saptiva Specific)
#    ---------------------------------------------------------
#    SAPTIVA API REQUIRES:
#    • Trailing slash in endpoint: /v1/chat/completions/ (not /v1/chat/completions)
#    • Capitalized model names: "Saptiva Turbo" (not "saptiva-turbo")
#    • Redirect handling enabled: follow_redirects=True
#
#    Without these, you'll get 404 errors even with valid API keys
#
# 4. Health Checks Are Essential After Configuration Changes
#    --------------------------------------------------------
#    After credential rotation or environment reset, wait for services to
#    initialize properly before declaring success. Use health check loops
#    (see 'make reset' implementation)
#
# 5. Credential Desynchronization is the #1 Cause of Issues
#    -------------------------------------------------------
#    SYMPTOMS:
#    • "Cargando conversaciones..." stuck loading
#    • "Generando respuesta..." hangs indefinitely
#    • Redis WRONGPASS errors in logs
#    • MongoDB authentication failures
#
#    DIAGNOSIS:
#    • Check .env has correct password: grep REDIS_PASSWORD envs/.env
#    • Check container env: docker inspect <container> | grep PASSWORD
#    • If they don't match → credential desync → recreate container
#
#    FIX: Update .env, then docker compose down <service> && up -d <service>
#
# See: docs/CREDENTIAL_MANAGEMENT.md for complete procedures
# ============================================================================

## Generate secure credentials for .env file
generate-credentials:
	@echo "$(BLUE)━━━━━━━━━━━━━━━━━━━━━━━━━━━━━━━━━━━━━━━━━━━━━━━━━━━━━━━━━━━$(NC)"
	@echo "$(BLUE)⛨ Secure Credential Generator$(NC)"
	@echo "$(BLUE)━━━━━━━━━━━━━━━━━━━━━━━━━━━━━━━━━━━━━━━━━━━━━━━━━━━━━━━━━━━$(NC)"
	@echo ""
	@echo "$(YELLOW)Generating secure random credentials...$(NC)"
	@echo ""
	@echo "$(GREEN)MongoDB/Redis Password (32 characters):$(NC)"
	@openssl rand -base64 32 | tr -d "=+/" | cut -c1-32
	@echo ""
	@echo "$(GREEN)JWT Secret Key (64 characters):$(NC)"
	@openssl rand -base64 64 | tr -d '\n' && echo ""
	@echo ""
	@echo "$(YELLOW)◆ Usage:$(NC)"
	@echo "  1. Copy the generated passwords above"
	@echo "  2. Update your envs/.env or envs/.env.prod file:"
	@echo "     MONGODB_PASSWORD=<32-char-password>"
	@echo "     REDIS_PASSWORD=<32-char-password>"
	@echo "     JWT_SECRET_KEY=<64-char-key>"
	@echo "  3. Run: $(GREEN)make restart$(NC)"
	@echo ""
	@echo "$(YELLOW)  Security Note:$(NC)"
	@echo "  • NEVER commit these passwords to git"
	@echo "  • Use different passwords for DEV vs PROD"
	@echo "  • Store PROD credentials in a secure vault"
	@echo ""

## Rotate MongoDB password safely (WITHOUT data loss)
rotate-mongo-password:
	@echo "$(BLUE)━━━━━━━━━━━━━━━━━━━━━━━━━━━━━━━━━━━━━━━━━━━━━━━━━━━━━━━━━━━$(NC)"
	@echo "$(BLUE)▸ MongoDB Password Rotation$(NC)"
	@echo "$(BLUE)━━━━━━━━━━━━━━━━━━━━━━━━━━━━━━━━━━━━━━━━━━━━━━━━━━━━━━━━━━━$(NC)"
	@echo ""
	@if ! docker ps | grep -q "$(PROJECT_NAME)-mongodb"; then \
		echo "$(RED) MongoDB container not running$(NC)"; \
		echo "  Run: $(GREEN)make dev$(NC) first"; \
		exit 1; \
	fi
	@echo "$(YELLOW)Current MongoDB password in envs/.env:$(NC)"
	@grep MONGODB_PASSWORD $(DEV_ENV_FILE) || echo "  $(RED)MONGODB_PASSWORD not found$(NC)"
	@echo ""
	@echo "$(YELLOW)  IMPORTANT: This will change the password in MongoDB WITHOUT deleting data$(NC)"
	@echo ""
	@read -p "Enter OLD password (current): " OLD_PASS && \
	echo "" && \
	read -p "Enter NEW password: " NEW_PASS && \
	echo "" && \
	chmod +x scripts/rotate-mongo-credentials.sh && \
	./scripts/rotate-mongo-credentials.sh "$$OLD_PASS" "$$NEW_PASS" && \
	echo "" && \
	echo "$(GREEN)✔ MongoDB password rotated!$(NC)" && \
	echo "" && \
	echo "$(YELLOW)◆ Next steps:$(NC)" && \
	echo "  1. Update $(DEV_ENV_FILE):" && \
	echo "     MONGODB_PASSWORD=$$NEW_PASS" && \
	echo "  2. Recreate containers (REQUIRED to reload credentials):" && \
	echo "     $(GREEN)make restart$(NC)  (uses down+up, NOT restart)" && \
	echo "" && \
	echo "$(YELLOW)  Note: 'make restart' recreates containers to reload .env$(NC)" && \
	echo "$(YELLOW)   Old 'docker compose restart' doesn't work for credential changes!$(NC)" && \
	echo ""

## Rotate Redis password safely (WITHOUT data loss)
rotate-redis-password:
	@echo "$(BLUE)━━━━━━━━━━━━━━━━━━━━━━━━━━━━━━━━━━━━━━━━━━━━━━━━━━━━━━━━━━━$(NC)"
	@echo "$(BLUE)▸ Redis Password Rotation$(NC)"
	@echo "$(BLUE)━━━━━━━━━━━━━━━━━━━━━━━━━━━━━━━━━━━━━━━━━━━━━━━━━━━━━━━━━━━$(NC)"
	@echo ""
	@if ! docker ps | grep -q "$(PROJECT_NAME)-redis"; then \
		echo "$(RED) Redis container not running$(NC)"; \
		echo "  Run: $(GREEN)make dev$(NC) first"; \
		exit 1; \
	fi
	@echo "$(YELLOW)Current Redis password in envs/.env:$(NC)"
	@grep REDIS_PASSWORD $(DEV_ENV_FILE) || echo "  $(RED)REDIS_PASSWORD not found$(NC)"
	@echo ""
	@echo "$(YELLOW)  IMPORTANT: This will change the password in Redis WITHOUT deleting data$(NC)"
	@echo ""
	@read -p "Enter NEW password: " NEW_PASS && \
	echo "" && \
	chmod +x scripts/rotate-redis-credentials.sh && \
	./scripts/rotate-redis-credentials.sh "$$NEW_PASS" && \
	echo "" && \
	echo "$(GREEN)✔ Redis password rotated!$(NC)" && \
	echo "" && \
	echo "$(YELLOW)◆ Next steps:$(NC)" && \
	echo "  1. Update $(DEV_ENV_FILE):" && \
	echo "     REDIS_PASSWORD=$$NEW_PASS" && \
	echo "  2. Recreate containers (REQUIRED to reload credentials):" && \
	echo "     $(GREEN)make restart$(NC)  (uses down+up, NOT restart)" && \
	echo "" && \
	echo "$(YELLOW)  Note: 'make restart' recreates containers to reload .env$(NC)" && \
	echo "$(YELLOW)   Old 'docker compose restart' doesn't work for credential changes!$(NC)" && \
	echo ""

## Validate production readiness before credential rotation
validate-production:
	@echo "$(BLUE)━━━━━━━━━━━━━━━━━━━━━━━━━━━━━━━━━━━━━━━━━━━━━━━━━━━━━━━━━━━$(NC)"
	@echo "$(BLUE)▸ Production Readiness Validation$(NC)"
	@echo "$(BLUE)━━━━━━━━━━━━━━━━━━━━━━━━━━━━━━━━━━━━━━━━━━━━━━━━━━━━━━━━━━━$(NC)"
	@echo ""
	@echo "$(YELLOW)Checking system configuration for safe credential rotation...$(NC)"
	@echo ""
	@chmod +x scripts/validate-production-readiness.sh
	@./scripts/validate-production-readiness.sh

## Complete environment reset (▲ DELETES ALL DATA)
reset:
	@echo "$(RED)━━━━━━━━━━━━━━━━━━━━━━━━━━━━━━━━━━━━━━━━━━━━━━━━━━━━━━━━━━━$(NC)"
	@echo "$(RED)  ▲  COMPLETE ENVIRONMENT RESET$(NC)"
	@echo "$(RED)━━━━━━━━━━━━━━━━━━━━━━━━━━━━━━━━━━━━━━━━━━━━━━━━━━━━━━━━━━━$(NC)"
	@echo ""
	@echo "$(YELLOW)This will:$(NC)"
	@echo "  1. Stop all containers"
	@echo "  2. Delete all volumes (MongoDB data, Redis data)"
	@echo "  3. Generate new secure credentials"
	@echo "  4. Update envs/.env with new credentials"
	@echo "  5. Restart development environment"
	@echo ""
	@echo "$(RED)▲  WARNING: ALL DATABASE DATA WILL BE LOST!$(NC)"
	@echo ""
	@read -p "Are you absolutely sure? Type 'reset' to confirm: " confirm; \
	if [ "$$confirm" != "reset" ]; then \
		echo "$(YELLOW)Reset cancelled$(NC)"; \
		exit 0; \
	fi; \
	echo ""; \
	echo "$(YELLOW) Step 1/5: Stopping all containers...$(NC)"; \
	$(DOCKER_COMPOSE_DEV) down --remove-orphans; \
	echo "$(GREEN) Containers stopped$(NC)"; \
	echo ""; \
	echo "$(YELLOW)▸  Step 2/5: Deleting volumes...$(NC)"; \
	docker volume rm $(PROJECT_NAME)_mongodb_data $(PROJECT_NAME)_mongodb_config $(PROJECT_NAME)_redis_data 2>/dev/null || true; \
	echo "$(GREEN) Volumes deleted$(NC)"; \
	echo ""; \
	echo "$(YELLOW)⛨ Step 3/5: Generating new credentials...$(NC)"; \
	MONGO_PASS=$$(openssl rand -base64 32 | tr -d "=+/" | cut -c1-32); \
	REDIS_PASS=$$(openssl rand -base64 32 | tr -d "=+/" | cut -c1-32); \
	JWT_SECRET=$$(openssl rand -base64 64 | tr -d '\n'); \
	echo "  • MongoDB: $$MONGO_PASS"; \
	echo "  • Redis: $$REDIS_PASS"; \
	echo "  • JWT: $${JWT_SECRET:0:20}..."; \
	echo "$(GREEN) Credentials generated$(NC)"; \
	echo ""; \
	echo "$(YELLOW)◆ Step 4/5: Updating $(DEV_ENV_FILE)...$(NC)"; \
	if [ -f $(DEV_ENV_FILE) ]; then \
		sed -i.bak "s|^MONGODB_PASSWORD=.*|MONGODB_PASSWORD=$$MONGO_PASS|" $(DEV_ENV_FILE); \
		sed -i.bak "s|^REDIS_PASSWORD=.*|REDIS_PASSWORD=$$REDIS_PASS|" $(DEV_ENV_FILE); \
		sed -i.bak "s|^JWT_SECRET_KEY=.*|JWT_SECRET_KEY=$$JWT_SECRET|" $(DEV_ENV_FILE); \
		rm -f $(DEV_ENV_FILE).bak; \
		echo "$(GREEN) $(DEV_ENV_FILE) updated$(NC)"; \
	else \
		echo "$(RED) $(DEV_ENV_FILE) not found$(NC)"; \
		echo "  Run: $(GREEN)make setup$(NC) first"; \
		exit 1; \
	fi; \
	echo ""; \
	echo "$(YELLOW)▸ Step 5/5: Starting development environment...$(NC)"; \
	$(MAKE) --no-print-directory dev; \
	echo ""; \
	echo "$(YELLOW)▸ Waiting for services to initialize with new credentials...$(NC)"; \
	sleep 5; \
	MAX_ATTEMPTS=30; \
	ATTEMPT=0; \
	while [ $$ATTEMPT -lt $$MAX_ATTEMPTS ]; do \
		if curl -sf http://localhost:8001/api/health > /dev/null 2>&1; then \
			echo "$(GREEN) Services are ready!$(NC)"; \
			break; \
		fi; \
		ATTEMPT=$$((ATTEMPT + 1)); \
		sleep 2; \
	done; \
	if [ $$ATTEMPT -eq $$MAX_ATTEMPTS ]; then \
		echo "$(YELLOW)  Services may need more time to start$(NC)"; \
		echo "$(YELLOW)Check status with: make health$(NC)"; \
	fi; \
	echo ""; \
	echo "$(GREEN)━━━━━━━━━━━━━━━━━━━━━━━━━━━━━━━━━━━━━━━━━━━━━━━━━━━━━━━━━━━$(NC)"; \
	echo "$(GREEN)✔ Environment reset completed!$(NC)"; \
	echo "$(GREEN)━━━━━━━━━━━━━━━━━━━━━━━━━━━━━━━━━━━━━━━━━━━━━━━━━━━━━━━━━━━$(NC)"; \
	echo ""; \
	echo "$(YELLOW)◆ Next steps:$(NC)"; \
	echo "  1. Run: $(GREEN)make create-demo-user$(NC)"; \
	echo "  2. Visit: $(BLUE)http://localhost:3000$(NC)"; \
	echo ""; \
	echo "$(YELLOW)◆ New credentials have been saved to $(DEV_ENV_FILE)$(NC)"; \
	echo ""

# ============================================================================
# CONTAINER ACCESS
# ============================================================================

## Shell into API container
shell-api:
	@docker exec -it $(PROJECT_NAME)-api bash

## Shell into web container
shell-web:
	@docker exec -it $(PROJECT_NAME)-web sh

## MongoDB shell
shell-db:
	@docker exec -it $(PROJECT_NAME)-mongodb mongosh copilotos

## Redis CLI
shell-redis:
	@docker exec -it $(PROJECT_NAME)-redis redis-cli

# ============================================================================
# DEBUGGING & DIAGNOSTICS
# ============================================================================

## Show detailed container information
debug-containers:
	@echo "$(BLUE)━━━━━━━━━━━━━━━━━━━━━━━━━━━━━━━━━━━━━━━━━━━━━━━━━━━━━━━━━━━$(NC)"
	@echo "$(BLUE)Container Debug Information$(NC)"
	@echo "$(BLUE)━━━━━━━━━━━━━━━━━━━━━━━━━━━━━━━━━━━━━━━━━━━━━━━━━━━━━━━━━━━$(NC)"
	@echo ""
	@echo "$(YELLOW)Container Status:$(NC)"
	@$(DOCKER_COMPOSE_DEV) ps
	@echo ""
	@echo "$(YELLOW)Resource Usage:$(NC)"
	@docker stats --no-stream --format "table {{.Name}}\t{{.CPUPerc}}\t{{.MemUsage}}\t{{.NetIO}}" \
		$(PROJECT_NAME)-api $(PROJECT_NAME)-web $(PROJECT_NAME)-mongodb $(PROJECT_NAME)-redis 2>/dev/null || true
	@echo ""

## Inspect API container configuration
debug-api:
	@echo "$(BLUE)━━━━━━━━━━━━━━━━━━━━━━━━━━━━━━━━━━━━━━━━━━━━━━━━━━━━━━━━━━━$(NC)"
	@echo "$(BLUE)API Container Debug$(NC)"
	@echo "$(BLUE)━━━━━━━━━━━━━━━━━━━━━━━━━━━━━━━━━━━━━━━━━━━━━━━━━━━━━━━━━━━$(NC)"
	@echo ""
	@echo "$(YELLOW)Volume Mounts:$(NC)"
	@docker inspect $(PROJECT_NAME)-api --format='{{range .Mounts}}{{.Source}} -> {{.Destination}} ({{.Type}}){{"\n"}}{{end}}'
	@echo ""
	@echo "$(YELLOW)Environment Variables (filtered):$(NC)"
	@docker exec $(PROJECT_NAME)-api env | grep -E "MONGODB|REDIS|SAPTIVA|JWT|DEBUG|LOG_LEVEL" | sort
	@echo ""
	@echo "$(YELLOW)Python Version:$(NC)"
	@docker exec $(PROJECT_NAME)-api python3 --version
	@echo ""
	@echo "$(YELLOW)Installed Packages:$(NC)"
	@docker exec $(PROJECT_NAME)-api pip list | grep -E "fastapi|motor|beanie|redis|pydantic"
	@echo ""

## Check if models have expected fields
debug-models:
	@echo "$(BLUE)━━━━━━━━━━━━━━━━━━━━━━━━━━━━━━━━━━━━━━━━━━━━━━━━━━━━━━━━━━━$(NC)"
	@echo "$(BLUE)Model Field Inspection$(NC)"
	@echo "$(BLUE)━━━━━━━━━━━━━━━━━━━━━━━━━━━━━━━━━━━━━━━━━━━━━━━━━━━━━━━━━━━$(NC)"
	@echo ""
	@echo "$(YELLOW)ChatSession Model Fields:$(NC)"
	@docker exec $(PROJECT_NAME)-api python3 -c "\
import sys; \
sys.path.insert(0, '/app/src'); \
from models.chat import ChatSession; \
fields = ChatSession.model_fields; \
for name, field in fields.items(): \
    print(f'  {name}: {field.annotation}'); \
" 2>/dev/null || echo "$(RED) Failed to inspect model$(NC)"
	@echo ""

## Verify file checksums inside container vs local
debug-file-sync:
	@echo "$(BLUE)━━━━━━━━━━━━━━━━━━━━━━━━━━━━━━━━━━━━━━━━━━━━━━━━━━━━━━━━━━━$(NC)"
	@echo "$(BLUE)File Synchronization Check$(NC)"
	@echo "$(BLUE)━━━━━━━━━━━━━━━━━━━━━━━━━━━━━━━━━━━━━━━━━━━━━━━━━━━━━━━━━━━$(NC)"
	@echo ""
	@echo "$(YELLOW)Checking models/chat.py:$(NC)"
	@LOCAL_MD5=$$(md5sum apps/api/src/models/chat.py | cut -d' ' -f1); \
	CONTAINER_MD5=$$(docker exec $(PROJECT_NAME)-api md5sum /app/src/models/chat.py | cut -d' ' -f1); \
	echo "  Local:     $$LOCAL_MD5"; \
	echo "  Container: $$CONTAINER_MD5"; \
	if [ "$$LOCAL_MD5" = "$$CONTAINER_MD5" ]; then \
		echo "  $(GREEN) Files match$(NC)"; \
	else \
		echo "  $(RED) Files differ!$(NC)"; \
	fi
	@echo ""
	@echo "$(YELLOW)Checking routers/conversations.py:$(NC)"
	@LOCAL_MD5=$$(md5sum apps/api/src/routers/conversations.py | cut -d' ' -f1); \
	CONTAINER_MD5=$$(docker exec $(PROJECT_NAME)-api md5sum /app/src/routers/conversations.py | cut -d' ' -f1); \
	echo "  Local:     $$LOCAL_MD5"; \
	echo "  Container: $$CONTAINER_MD5"; \
	if [ "$$LOCAL_MD5" = "$$CONTAINER_MD5" ]; then \
		echo "  $(GREEN) Files match$(NC)"; \
	else \
		echo "  $(RED) Files differ!$(NC)"; \
	fi
	@echo ""

## Test API endpoints with authentication
debug-endpoints:
	@echo "$(BLUE)━━━━━━━━━━━━━━━━━━━━━━━━━━━━━━━━━━━━━━━━━━━━━━━━━━━━━━━━━━━$(NC)"
	@echo "$(BLUE)API Endpoint Testing$(NC)"
	@echo "$(BLUE)━━━━━━━━━━━━━━━━━━━━━━━━━━━━━━━━━━━━━━━━━━━━━━━━━━━━━━━━━━━$(NC)"
	@echo ""
	@printf "  $(YELLOW)/api/health:$(NC)       "
	@curl -sf http://localhost:8001/api/health > /dev/null 2>&1 && \
		echo "$(GREEN) OK$(NC)" || echo "$(RED) FAIL$(NC)"
	@printf "  $(YELLOW)/api/models:$(NC)       "
	@curl -sf http://localhost:8001/api/models > /dev/null 2>&1 && \
		echo "$(GREEN) OK$(NC)" || echo "$(RED) FAIL$(NC)"
	@echo ""
	@echo "$(YELLOW)Testing authenticated endpoints...$(NC)"
	@TOKEN=$$(curl -s -X POST http://localhost:8001/api/auth/login \
		-H "Content-Type: application/json" \
		-d '{"identifier":"demo","password":"Demo1234"}' 2>/dev/null | \
		grep -o '"access_token":"[^"]*"' | cut -d'"' -f4); \
	if [ -n "$$TOKEN" ]; then \
		echo "  $(GREEN) Authentication successful$(NC)"; \
		printf "  $(YELLOW)/api/sessions:$(NC)     "; \
		curl -sf -H "Authorization: Bearer $$TOKEN" \
			"http://localhost:8001/api/sessions?limit=1" > /dev/null 2>&1 && \
			echo "$(GREEN) OK$(NC)" || echo "$(RED) FAIL$(NC)"; \
		printf "  $(YELLOW)/api/conversations:$(NC) "; \
		curl -sf -H "Authorization: Bearer $$TOKEN" \
			"http://localhost:8001/api/conversations?limit=1" > /dev/null 2>&1 && \
			echo "$(GREEN) OK$(NC)" || echo "$(RED) FAIL$(NC)"; \
	else \
		echo "  $(RED) Authentication failed$(NC)"; \
		echo "  $(YELLOW)Run 'make create-demo-user' first$(NC)"; \
	fi
	@echo ""

## Show recent API logs with errors highlighted
debug-logs-errors:
	@echo "$(YELLOW)Recent API errors (last 50 lines):$(NC)"
	@$(DOCKER_COMPOSE_DEV) logs --tail=50 api 2>&1 | grep -iE "error|exception|traceback|failed" || \
		echo "$(GREEN) No recent errors found$(NC)"

## Network debugging - show container connectivity
debug-network:
	@echo "$(BLUE)━━━━━━━━━━━━━━━━━━━━━━━━━━━━━━━━━━━━━━━━━━━━━━━━━━━━━━━━━━━$(NC)"
	@echo "$(BLUE)Network Connectivity$(NC)"
	@echo "$(BLUE)━━━━━━━━━━━━━━━━━━━━━━━━━━━━━━━━━━━━━━━━━━━━━━━━━━━━━━━━━━━$(NC)"
	@echo ""
	@echo "$(YELLOW)Testing container-to-container connectivity:$(NC)"
	@printf "  $(YELLOW)API -> MongoDB:$(NC)  "
	@docker exec $(PROJECT_NAME)-api nc -zv mongodb 27017 2>&1 | grep -q "open" && \
		echo "$(GREEN) Connected$(NC)" || echo "$(RED) Cannot connect$(NC)"
	@printf "  $(YELLOW)API -> Redis:$(NC)    "
	@docker exec $(PROJECT_NAME)-api nc -zv redis 6379 2>&1 | grep -q "open" && \
		echo "$(GREEN) Connected$(NC)" || echo "$(RED) Cannot connect$(NC)"
	@printf "  $(YELLOW)Web -> API:$(NC)      "
	@docker exec $(PROJECT_NAME)-web wget --spider -q http://api:8001/api/health 2>&1 && \
		echo "$(GREEN) Connected$(NC)" || echo "$(RED) Cannot connect$(NC)"
	@echo ""

## Full diagnostic report
debug-full: debug-containers debug-api debug-models debug-file-sync debug-network debug-endpoints
	@echo ""
	@echo "$(GREEN)━━━━━━━━━━━━━━━━━━━━━━━━━━━━━━━━━━━━━━━━━━━━━━━━━━━━━━━━━━━$(NC)"
	@echo "$(GREEN)✓ Full diagnostic completed$(NC)"
	@echo "$(GREEN)━━━━━━━━━━━━━━━━━━━━━━━━━━━━━━━━━━━━━━━━━━━━━━━━━━━━━━━━━━━$(NC)"
	@echo ""

## Quick diagnostic check (runs script)
# REMOVED: diag - Use 'make debug-full' instead for comprehensive diagnostics

## Troubleshoot common development issues
troubleshoot:
	@echo "$(YELLOW)Available troubleshooting options:$(NC)"
	@echo ""
	@echo "  $(BLUE)./scripts/dev-troubleshoot.sh ports$(NC)        - Fix port conflicts"
	@echo "  $(BLUE)./scripts/dev-troubleshoot.sh cache$(NC)        - Clear all caches"
	@echo "  $(BLUE)./scripts/dev-troubleshoot.sh permissions$(NC)  - Fix file permissions"
	@echo "  $(BLUE)./scripts/dev-troubleshoot.sh volumes$(NC)      - Fix volume mounts"
	@echo "  $(BLUE)./scripts/dev-troubleshoot.sh rebuild$(NC)      - Full rebuild"
	@echo "  $(BLUE)./scripts/dev-troubleshoot.sh database$(NC)     - Fix MongoDB issues"
	@echo "  $(BLUE)./scripts/dev-troubleshoot.sh redis$(NC)        - Fix Redis issues"
	@echo "  $(BLUE)./scripts/dev-troubleshoot.sh all$(NC)          - Run all fixes"
	@echo ""

# ============================================================================
# TESTING
# ============================================================================
#
# WHEN TO USE THESE COMMANDS:
#
# During development (quick feedback):
#   make test          - Run both API and web tests inside Docker containers
#                        Fast, consistent, no local setup needed
#
# Before committing (comprehensive):
#   make test-all      - Complete suite with detailed output (backend + frontend)
#                        Runs in .venv (faster than Docker)
#                        Includes: Prompt registry, E2E, model mapping, chat API
#                        Exit code: 0 if all pass, 1 if any fail
#
# Specific component tests:
#   make test-api      - API tests only (pytest with coverage)
#   make test-web      - Frontend tests only (Jest/Vitest)
#   make test-e2e      - E2E tests with Playwright
#
# CI/CD pipelines:
#   make test-all      - Use this for comprehensive validation
#                        Generates reports, exit codes, and test counts
# ============================================================================

<<<<<<< HEAD
## Run all tests (inside Docker containers)
test: test-api test-web
	@echo "$(GREEN) All tests completed$(NC)"
=======
## Run all tests
test: test-api test-web test-sh
	@echo "$(GREEN)✓ All tests completed$(NC)"
>>>>>>> 845ba243

## Run complete test suite (backend + frontend) with detailed output
test-all:
	@echo "$(YELLOW)Running complete test suite...$(NC)"
	@chmod +x scripts/run_all_tests.sh
	@./scripts/run_all_tests.sh

## Run shell-based test scripts
test-sh:
	@echo "$(YELLOW)Running shell tests...$(NC)"
	@bash scripts/test-runner.sh

## Run API unit tests
test-api:
	@echo "$(YELLOW)Running API tests...$(NC)"
	@$(DOCKER_COMPOSE_DEV) exec api pytest tests/ -v --cov=src || true

## Run web unit tests
test-web:
	@echo "$(YELLOW)Running web tests...$(NC)"
	@$(DOCKER_COMPOSE_DEV) exec web pnpm test || true

## Run E2E tests
test-e2e: venv-install
	@echo "$(YELLOW)Running E2E tests...$(NC)"
	@pnpm exec playwright test || true

## Run API tests with coverage report
test-api-coverage:
	@echo "$(YELLOW)Running API tests with coverage...$(NC)"
	@$(DOCKER_COMPOSE_DEV) exec api pytest tests/ -v --cov=src --cov-report=html --cov-report=term-missing
	@echo "$(GREEN)✓ Coverage report generated at: apps/api/htmlcov/index.html$(NC)"

## Run specific API test file
test-api-file:
	@if [ -z "$(FILE)" ]; then \
		echo "$(RED)Error: FILE parameter required$(NC)"; \
		echo "$(YELLOW)Usage: make test-api-file FILE=test_health.py$(NC)"; \
		exit 1; \
	fi
	@echo "$(YELLOW)Running $(FILE)...$(NC)"
	@$(DOCKER_COMPOSE_DEV) exec api pytest tests/$(FILE) -v

## Run API tests in parallel
test-api-parallel:
	@echo "$(YELLOW)Running API tests in parallel...$(NC)"
	@$(DOCKER_COMPOSE_DEV) exec api pytest tests/ -v -n auto

## List all available API tests
list-api-tests:
	@echo "$(BLUE)Available API tests:$(NC)"
	@$(DOCKER_COMPOSE_DEV) exec api pytest tests/ --collect-only -q

# ============================================================================
# CODE QUALITY
# ============================================================================

## Run linters
lint:
	@echo "$(YELLOW)Running linters...$(NC)"
	@$(DOCKER_COMPOSE_DEV) exec api ruff check . || true
	@$(DOCKER_COMPOSE_DEV) exec web pnpm lint || true
	@$(MAKE) lint-sh

## Fix lint issues
lint-fix:
	@echo "$(YELLOW)Fixing lint issues...$(NC)"
	@$(DOCKER_COMPOSE_DEV) exec api ruff check . --fix || true
	@$(DOCKER_COMPOSE_DEV) exec api ruff format . || true
	@$(DOCKER_COMPOSE_DEV) exec web pnpm lint --fix || true
	@$(MAKE) fix-sh

## Run shellcheck on shell tests
lint-sh:
	@echo "$(YELLOW)Running shellcheck...$(NC)"
	@$(SHELLCHECK) -x $(SH_TEST_GLOB) || true

## Format shell scripts
fix-sh:
	@echo "$(YELLOW)Formatting shell scripts...$(NC)"
	@$(SHFMT) -w -i 2 -ci -sr scripts

## Audit shell tests for deprecations
audit-tests:
	@echo "$(YELLOW)Auditing shell tests...$(NC)"
	@bash scripts/ci/audit-tests.sh

## Run security scans
security:
	@echo "$(YELLOW)Running security scans...$(NC)"
	@bash scripts/security-audit.sh 2>/dev/null || echo "$(RED)Security script not found$(NC)"

## Run comprehensive security audit (detects secrets, IPs, paths)
security-audit:
	@echo "$(BLUE)━━━━━━━━━━━━━━━━━━━━━━━━━━━━━━━━━━━━━━━━━━━━━━━━━━━━━━━━━━━$(NC)"
	@echo "$(BLUE)⛨ Security Audit$(NC)"
	@echo "$(BLUE)━━━━━━━━━━━━━━━━━━━━━━━━━━━━━━━━━━━━━━━━━━━━━━━━━━━━━━━━━━━$(NC)"
	@echo ""
	@echo "$(YELLOW)Scanning for sensitive information...$(NC)"
	@echo ""
	@echo "$(YELLOW)1. Checking for hardcoded IPs...$(NC)"
	@grep -rn --color=always --include="*.sh" --include="*.yml" --include="*.yaml" --include="Makefile" \
		-E '\b([0-9]{1,3}\.){3}[0-9]{1,3}\b' . 2>/dev/null | grep -v "127.0.0.1\|0.0.0.0\|192.168\|your-server-ip" | head -5 || echo "  $(GREEN) No hardcoded production IPs$(NC)"
	@echo ""
	@echo "$(YELLOW)2. Checking for API keys...$(NC)"
	@grep -rn --color=always --include="*.md" --include="*.sh" --include="*.yml" \
		-E 'va-ai-[A-Za-z0-9_-]{40,}' . 2>/dev/null | head -3 || echo "  $(GREEN) No exposed API keys$(NC)"
	@echo ""
	@echo "$(YELLOW)3. Checking for absolute paths...$(NC)"
	@grep -rn --color=always --include="*.sh" --include="*.yml" --include="Makefile" \
		-E '/home/(jf|ubuntu|jazielflo|user)/' . 2>/dev/null | grep -v "your-path\|example\|EXAMPLE" | head -5 || echo "  $(GREEN) No hardcoded paths$(NC)"
	@echo ""
	@echo "$(GREEN) Security audit completed$(NC)"
	@echo ""
	@echo "$(YELLOW)For detailed findings, see: $(NC)$(BLUE)docs/SECURITY_AUDIT_REPORT.md$(NC)"
	@echo ""

## Install git hooks for security checks
install-hooks:
	@echo "$(BLUE)━━━━━━━━━━━━━━━━━━━━━━━━━━━━━━━━━━━━━━━━━━━━━━━━━━━━━━━━━━━$(NC)"
	@echo "$(BLUE)⛨ Installing Git Hooks$(NC)"
	@echo "$(BLUE)━━━━━━━━━━━━━━━━━━━━━━━━━━━━━━━━━━━━━━━━━━━━━━━━━━━━━━━━━━━$(NC)"
	@echo ""
	@if [ -f scripts/git-hooks/pre-commit ]; then \
		echo "$(YELLOW)Installing pre-commit hook...$(NC)"; \
		mkdir -p .git/hooks; \
		cp scripts/git-hooks/pre-commit .git/hooks/pre-commit; \
		chmod +x .git/hooks/pre-commit; \
		echo "$(GREEN) Pre-commit hook installed$(NC)"; \
		echo ""; \
		echo "$(YELLOW)The hook will check for:$(NC)"; \
		echo "  • .env files"; \
		echo "  • Real API keys (va-ai-...)"; \
		echo "  • Production IPs"; \
		echo "  • Hardcoded passwords/secrets"; \
		echo "  • Absolute server paths"; \
		echo "  • Large files (>1MB)"; \
		echo ""; \
		echo "$(YELLOW)To bypass (NOT RECOMMENDED):$(NC)"; \
		echo "  git commit --no-verify"; \
		echo ""; \
	else \
		echo "$(RED) Pre-commit hook not found at scripts/git-hooks/pre-commit$(NC)"; \
		exit 1; \
	fi

# ============================================================================
# CLEANUP
# ============================================================================

## Stop and remove containers
clean:
	@echo "$(YELLOW)Cleaning up containers...$(NC)"
	@$(DOCKER_COMPOSE_DEV) down --remove-orphans
	@echo "$(GREEN) Cleanup completed$(NC)"

## Clean including volumes (▲ DATA LOSS)
clean-volumes:
	@echo "$(RED)▲  WARNING: This will delete all data!$(NC)"
	@read -p "Are you sure? [y/N] " -n 1 -r; \
	echo; \
	if [[ $$REPLY =~ ^[Yy]$$ ]]; then \
		$(DOCKER_COMPOSE_DEV) down -v --remove-orphans; \
		echo "$(GREEN) Volumes cleaned$(NC)"; \
	else \
		echo "$(YELLOW)Cancelled$(NC)"; \
	fi

# Removed deprecated clean-docker command (use clean-all instead)

# ============================================================================
# BUILD & PRODUCTION
# ============================================================================

## Build all images
build:
	@echo "$(YELLOW)Building Docker images...$(NC)"
	@$(DOCKER_COMPOSE_DEV) build --parallel
	@echo "$(GREEN) Build completed$(NC)"

## Start production environment
# REMOVED: prod - Use 'make deploy' or 'make deploy-tar' for actual production deployment

# ============================================================================
# DEPLOYMENT TO PRODUCTION
# ============================================================================
#
# WHEN TO USE THESE COMMANDS:
#
# Regular deployments (recommended):
#   make deploy-quick  - Fastest (~3-5 min), incremental build with cache
#                        Use for: Bug fixes, small features, daily deploys
#
# Production releases (when quality matters):
#   make deploy-clean  - Slowest (~12-15 min), guaranteed fresh build
#                        Use for: Major releases, dependency updates, monthly deploys
#
# Docker Registry workflow (fastest, requires registry setup):
#   make deploy-prod   - Build locally, push to registry, deploy on server (~3 min)
#                        Use for: Teams with Docker Hub/GitHub Packages configured
#
# TAR workflow (no registry needed):
#   make deploy-tar    - Complete automated deployment (~12 min)
#                        Use for: Simple setups, no registry access
#
# After deployment:
#   make clear-cache   - Clear Redis cache and restart web (important!)
#                        Use after: Every deployment to ensure new code loads
# ============================================================================

## Push images to Docker registry (build + tag + push)
push-registry:
	@echo "$(BLUE)━━━━━━━━━━━━━━━━━━━━━━━━━━━━━━━━━━━━━━━━━━━━━━━━━━━━━━━━━━━$(NC)"
	@echo "$(BLUE)▸ Pushing to Docker Registry$(NC)"
	@echo "$(BLUE)━━━━━━━━━━━━━━━━━━━━━━━━━━━━━━━━━━━━━━━━━━━━━━━━━━━━━━━━━━━$(NC)"
	@./scripts/push-to-registry.sh

## Push without rebuilding (use existing images)
push-registry-fast:
	@echo "$(BLUE)━━━━━━━━━━━━━━━━━━━━━━━━━━━━━━━━━━━━━━━━━━━━━━━━━━━━━━━━━━━$(NC)"
	@echo "$(BLUE)▸ Pushing to Docker Registry (Fast Mode)$(NC)"
	@echo "$(BLUE)━━━━━━━━━━━━━━━━━━━━━━━━━━━━━━━━━━━━━━━━━━━━━━━━━━━━━━━━━━━$(NC)"
	@./scripts/push-to-registry.sh --no-build

## Complete deployment workflow via registry (build+push+deploy)
deploy-prod: push-registry
	@echo ""
	@echo "$(GREEN)━━━━━━━━━━━━━━━━━━━━━━━━━━━━━━━━━━━━━━━━━━━━━━━━━━━━━━━━━━━$(NC)"
	@echo "$(GREEN)✔ Images pushed to registry!$(NC)"
	@echo "$(GREEN)━━━━━━━━━━━━━━━━━━━━━━━━━━━━━━━━━━━━━━━━━━━━━━━━━━━━━━━━━━━$(NC)"
	@echo ""
	@if [ "$(PROD_SERVER_HOST)" = "your-ssh-user@your-server-ip-here" ]; then \
		echo "$(RED)▲ WARNING: Production server not configured!$(NC)"; \
		echo ""; \
		echo "$(YELLOW)Configure production server in envs/.env.prod:$(NC)"; \
		echo "  PROD_SERVER_IP=your-actual-server-ip"; \
		echo "  PROD_SERVER_USER=your-ssh-user"; \
		echo "  PROD_DEPLOY_PATH=/path/to/deployment"; \
		echo ""; \
		echo "$(YELLOW)Or run: $(NC)$(GREEN)make setup-interactive-prod$(NC)"; \
		echo ""; \
		exit 1; \
	fi
	@echo "$(YELLOW)▸ Deploying from registry (with versioning + rollback):$(NC)"
	@echo ""
	@./scripts/deploy.sh registry --skip-build
	@echo ""

<<<<<<< HEAD
## Versioned deployment with automatic rollback (default: tar method)
deploy:
	@echo "$(BLUE)━━━━━━━━━━━━━━━━━━━━━━━━━━━━━━━━━━━━━━━━━━━━━━━━━━━━━━━━━━━$(NC)"
	@echo "$(BLUE)▸ Versioned Deployment with Rollback$(NC)"
=======
## Deploy using tar file transfer (legacy - use package + upload method instead)
deploy-tar-legacy:
	@echo "$(BLUE)━━━━━━━━━━━━━━━━━━━━━━━━━━━━━━━━━━━━━━━━━━━━━━━━━━━━━━━━━━━$(NC)"
	@echo "$(BLUE)  📦 Deploying with TAR Transfer (Legacy)$(NC)"
>>>>>>> 845ba243
	@echo "$(BLUE)━━━━━━━━━━━━━━━━━━━━━━━━━━━━━━━━━━━━━━━━━━━━━━━━━━━━━━━━━━━$(NC)"
	@./scripts/deploy.sh tar

## Deploy via tar transfer (no registry needed, ~8-12 min)
deploy-tar:
	@./scripts/deploy.sh tar

## Deploy via Docker registry (fastest if registry configured, ~3-5 min)
deploy-registry:
	@./scripts/deploy.sh registry

## Fast deployment (skip build, use existing images)
deploy-fast:
	@./scripts/deploy.sh tar --skip-build

## Rollback to previous version (automatic)
rollback:
	@echo "$(YELLOW)━━━━━━━━━━━━━━━━━━━━━━━━━━━━━━━━━━━━━━━━━━━━━━━━━━━━━━━━━━━$(NC)"
	@echo "$(YELLOW)▸ Rollback to Previous Version$(NC)"
	@echo "$(YELLOW)━━━━━━━━━━━━━━━━━━━━━━━━━━━━━━━━━━━━━━━━━━━━━━━━━━━━━━━━━━━$(NC)"
	@./scripts/rollback.sh

## List deployment history and available versions
deploy-history:
	@./scripts/rollback.sh --list

## Check production server status
deploy-status:
	@echo "$(BLUE)━━━━━━━━━━━━━━━━━━━━━━━━━━━━━━━━━━━━━━━━━━━━━━━━━━━━━━━━━━━$(NC)"
	@echo "$(BLUE)▸ Production Server Status$(NC)"
	@echo "$(BLUE)━━━━━━━━━━━━━━━━━━━━━━━━━━━━━━━━━━━━━━━━━━━━━━━━━━━━━━━━━━━$(NC)"
	@if [ -z "$(PROD_SERVER_HOST)" ]; then \
		echo "$(RED)▲ ERROR: Production server not configured!$(NC)"; \
		echo "Run: $(GREEN)make setup-interactive-prod$(NC)"; \
		exit 1; \
	fi
	@echo ""
	@echo "$(BLUE)Git Status:$(NC)"
	@ssh $(PROD_SERVER_HOST) "cd $(PROD_DEPLOY_PATH) && git log -1 --format='  %h - %s (%ar)'"
	@echo ""
	@echo "$(BLUE)Current Version:$(NC)"
	@ssh $(PROD_SERVER_HOST) "cat $(PROD_DEPLOY_PATH)/.deploy/current_version 2>/dev/null || echo '  Unknown'" | sed 's/^/  /'
	@echo ""
	@echo "$(BLUE)Running Containers:$(NC)"
	@ssh $(PROD_SERVER_HOST) "docker ps --format '  {{.Names}}\t{{.Status}}' --filter 'name=copilotos'" || echo "  No containers running"
	@echo ""
	@echo "$(BLUE)Health Check:$(NC)"
	@ssh $(PROD_SERVER_HOST) "curl -sf http://localhost:8001/api/health | jq -r '\"  API: \" + .status'" || echo "  API: Error"
	@ssh $(PROD_SERVER_HOST) "curl -sf -o /dev/null -w '  Web: HTTP %{http_code}\n' http://localhost:3000" || echo "  Web: Error"
	@echo ""

# ============================================================================
# RESOURCE OPTIMIZATION
# ============================================================================
#
# WHEN TO USE THESE COMMANDS:
#
# Before starting work:
#   make resources              - Check current disk usage (takes 2 seconds)
#                                 Look for "RECLAIMABLE" column
#
# Weekly maintenance:
#   make docker-cleanup         - Safe cleanup (frees 5-15 GB typically)
#                                 Removes: Build cache >7 days, dangling images, stopped containers
#                                 Safe to run: Yes, interactive confirmation for volumes
#
# Monthly deep clean (or when disk is full):
#   make docker-cleanup-aggressive - Deep cleanup (frees 50-70 GB typically)
#                                    Removes: ALL unused images, volumes, build cache
#                                    Warning: Requires explicit "yes" confirmation
#                                    Next build will be slower (rebuilds from scratch)
#
# Production deployments:
#   make deploy-optimized       - Clean + optimized build + deploy + cleanup
#                                 Includes resource limits, multi-stage optimization
#                                 Takes 15-20 min but guarantees minimal image size
#
# Monitoring (continuous):
#   make resources-monitor      - Live view (updates every 2s, Ctrl+C to exit)
#                                 Use when: Debugging memory leaks or CPU spikes
# ============================================================================

## Show Docker resource usage summary
resources:
	@echo "$(BLUE)━━━━━━━━━━━━━━━━━━━━━━━━━━━━━━━━━━━━━━━━━━━━━━━━━━━━━━━━━━━ $(NC)"
	@echo "$(BLUE)▸ Docker Resources Summary$(NC)"
	@echo "$(BLUE)━━━━━━━━━━━━━━━━━━━━━━━━━━━━━━━━━━━━━━━━━━━━━━━━━━━━━━━━━━━ $(NC)"
	@echo ""
	@echo "$(YELLOW)▸ Docker Disk Usage:$(NC)"
	@docker system df
	@echo ""
	@echo "$(YELLOW)▸ Container Resources:$(NC)"
	@docker stats --no-stream --format "table {{.Container}}\t{{.CPUPerc}}\t{{.MemUsage}}\t{{.MemPerc}}"
	@echo ""
	@echo "$(YELLOW)◆ System Memory:$(NC)"
	@free -h || echo "Command not available on this system"
	@echo ""
	@echo "$(YELLOW)▸ Reclaimable Space:$(NC)"
	@echo "  • Run '$(GREEN)make docker-cleanup$(NC)' to free up space safely"
	@echo "  • Run '$(GREEN)make docker-cleanup-aggressive$(NC)' for deep cleanup"
	@echo ""

## Monitor Docker resources in real-time
resources-monitor:
	@echo "$(BLUE)━━━━━━━━━━━━━━━━━━━━━━━━━━━━━━━━━━━━━━━━━━━━━━━━━━━━━━━━━━━ $(NC)"
	@echo "$(BLUE)▸ Real-time Resource Monitor (Ctrl+C to stop)$(NC)"
	@echo "$(BLUE)━━━━━━━━━━━━━━━━━━━━━━━━━━━━━━━━━━━━━━━━━━━━━━━━━━━━━━━━━━━ $(NC)"
	@echo ""
	@watch -n 2 'docker stats --no-stream'

## Safe Docker cleanup (build cache, dangling images, stopped containers)
docker-cleanup:
	@echo "$(BLUE)━━━━━━━━━━━━━━━━━━━━━━━━━━━━━━━━━━━━━━━━━━━━━━━━━━━━━━━━━━━ $(NC)"
	@echo "$(BLUE)▸ Docker Safe Cleanup$(NC)"
	@echo "$(BLUE)━━━━━━━━━━━━━━━━━━━━━━━━━━━━━━━━━━━━━━━━━━━━━━━━━━━━━━━━━━━ $(NC)"
	@echo ""
	@chmod +x scripts/docker-cleanup.sh
	@./scripts/docker-cleanup.sh

## Aggressive Docker cleanup (removes all unused images and volumes)
docker-cleanup-aggressive:
	@echo "$(RED)▲  WARNING: This will remove ALL unused Docker images and volumes!$(NC)"
	@echo "$(YELLOW)Active containers will NOT be affected.$(NC)"
	@echo ""
	@read -p "Are you sure? (yes/NO): " confirm && [ "$$confirm" = "yes" ] || (echo "Aborted." && exit 1)
	@echo ""
	@echo "$(YELLOW)Removing all unused images...$(NC)"
	@docker image prune -af
	@echo ""
	@echo "$(YELLOW)Removing all unused volumes...$(NC)"
	@docker volume prune -f
	@echo ""
	@echo "$(YELLOW)Removing all build cache...$(NC)"
	@docker builder prune -af
	@echo ""
	@echo "$(GREEN) Aggressive cleanup completed!$(NC)"
	@echo ""
	@docker system df

## Build images with optimization flags
# REMOVED: build-optimized - Default build already uses optimizations (multi-stage, BUILDKIT, caching)

## Deploy with optimized images (clean build + resource limits)
# REMOVED: deploy-optimized - Use 'make deploy-clean' instead, already includes optimizations

# ============================================================================
# MODEL & CONFIGURATION VALIDATION
# ============================================================================
#
# WHEN TO USE THESE COMMANDS:
#
# After changing model configurations:
#   make check-registry        - Verify if registry.yaml needs rebuild
#   make validate-models       - Check if models are properly configured
#   make rebuild-with-registry - Rebuild API with updated registry.yaml
#
# When models show unexpected behavior:
#   make check-localstorage    - Show localStorage cleanup instructions
#   make troubleshoot-models   - Comprehensive model troubleshooting
#
# Quick fixes:
#   make fix-tools-cache       - Clear localStorage tools cache
#   make fix-stale-container   - Rebuild container with latest files
# ============================================================================

## Check if registry.yaml has changed and container needs rebuild
check-registry:
	@echo "$(BLUE)━━━━━━━━━━━━━━━━━━━━━━━━━━━━━━━━━━━━━━━━━━━━━━━━━━━━━━━━━━━$(NC)"
	@echo "$(BLUE)▸ Registry Configuration Check$(NC)"
	@echo "$(BLUE)━━━━━━━━━━━━━━━━━━━━━━━━━━━━━━━━━━━━━━━━━━━━━━━━━━━━━━━━━━━$(NC)"
	@echo ""
	@echo "$(YELLOW)Checking registry.yaml synchronization...$(NC)"
	@echo ""
	@if [ ! -f apps/api/prompts/registry.yaml ]; then \
		echo "$(RED) registry.yaml not found!$(NC)"; \
		exit 1; \
	fi
	@LOCAL_MD5=$$(md5sum apps/api/prompts/registry.yaml | cut -d' ' -f1); \
	CONTAINER_MD5=$$(docker exec $(PROJECT_NAME)-api md5sum /app/prompts/registry.yaml 2>/dev/null | cut -d' ' -f1); \
	if [ -z "$$CONTAINER_MD5" ]; then \
		echo "$(RED) Cannot check container (not running?)$(NC)"; \
		echo "  Run: $(GREEN)make dev$(NC) first"; \
		exit 1; \
	fi; \
	echo "  Local registry:     $$LOCAL_MD5"; \
	echo "  Container registry: $$CONTAINER_MD5"; \
	echo ""; \
	if [ "$$LOCAL_MD5" = "$$CONTAINER_MD5" ]; then \
		echo "$(GREEN) Registry files are synchronized$(NC)"; \
		echo ""; \
		docker exec $(PROJECT_NAME)-api grep "Saptiva Legacy" /app/prompts/registry.yaml > /dev/null 2>&1 && \
			echo "$(GREEN) Saptiva Legacy is configured$(NC)" || \
			echo "$(YELLOW) Saptiva Legacy not found in registry$(NC)"; \
	else \
		echo "$(RED) Registry files are OUT OF SYNC!$(NC)"; \
		echo ""; \
		echo "$(YELLOW)This means:$(NC)"; \
		echo "  • You changed registry.yaml locally"; \
		echo "  • Container still has OLD version"; \
		echo "  • Models may not work as expected"; \
		echo ""; \
		echo "$(YELLOW)To fix:$(NC)"; \
		echo "  $(GREEN)make rebuild-with-registry$(NC)"; \
		echo ""; \
		exit 1; \
	fi

## Validate model configuration
validate-models:
	@echo "$(BLUE)━━━━━━━━━━━━━━━━━━━━━━━━━━━━━━━━━━━━━━━━━━━━━━━━━━━━━━━━━━━$(NC)"
	@echo "$(BLUE)▸ Model Configuration Validation$(NC)"
	@echo "$(BLUE)━━━━━━━━━━━━━━━━━━━━━━━━━━━━━━━━━━━━━━━━━━━━━━━━━━━━━━━━━━━$(NC)"
	@echo ""
	@echo "$(YELLOW)1. Available models from backend:$(NC)"
	@curl -sf http://localhost:8001/api/models | jq -r '.allowed_models[]' 2>/dev/null || \
		(echo "$(RED) API not responding$(NC)" && exit 1)
	@echo ""
	@echo "$(YELLOW)2. Registry models in container:$(NC)"
	@docker exec $(PROJECT_NAME)-api grep -E "^  \"Saptiva" /app/prompts/registry.yaml | sed 's/://g' | sed 's/"//g'
	@echo ""
	@echo "$(YELLOW)3. Checking model consistency:$(NC)"
	@BACKEND_MODELS=$$(curl -sf http://localhost:8001/api/models | jq -r '.allowed_models[]' 2>/dev/null); \
	for model in Turbo Cortex Ops Legacy Coder; do \
		echo "$$BACKEND_MODELS" | grep -q "Saptiva $$model" && \
			echo "  $(GREEN) Saptiva $$model$(NC)" || \
			echo "  $(RED) Saptiva $$model (missing from allowed_models)$(NC)"; \
	done
	@echo ""

## Rebuild API container with updated registry.yaml
rebuild-with-registry:
	@echo "$(YELLOW)Rebuilding API with updated registry.yaml...$(NC)"
	@echo ""
	@echo "$(BLUE)This will:$(NC)"
	@echo "  1. Build new API image (includes latest registry.yaml)"
	@echo "  2. Stop current API container"
	@echo "  3. Start new container with updated configuration"
	@echo ""
	@$(DOCKER_COMPOSE_DEV) build api
	@$(DOCKER_COMPOSE_DEV) down api
	@$(DOCKER_COMPOSE_DEV) up -d api
	@echo ""
	@echo "$(GREEN) API rebuilt with latest registry.yaml$(NC)"
	@echo ""
	@echo "$(YELLOW)Verifying...$(NC)"
	@sleep 3
	@$(MAKE) --no-print-directory check-registry

## Show localStorage troubleshooting instructions
check-localstorage:
	@echo "$(BLUE)━━━━━━━━━━━━━━━━━━━━━━━━━━━━━━━━━━━━━━━━━━━━━━━━━━━━━━━━━━━$(NC)"
	@echo "$(BLUE)▸ Frontend localStorage Troubleshooting$(NC)"
	@echo "$(BLUE)━━━━━━━━━━━━━━━━━━━━━━━━━━━━━━━━━━━━━━━━━━━━━━━━━━━━━━━━━━━$(NC)"
	@echo ""
	@echo "$(YELLOW)Problem:$(NC)"
	@echo "  Frontend caches model settings in browser localStorage"
	@echo "  Old values persist even after code changes"
	@echo ""
	@echo "$(YELLOW)Symptoms:$(NC)"
	@echo "  • web_search tool activates when it shouldn't"
	@echo "  • Model settings don't match code defaults"
	@echo "  • Tools appear enabled without user action"
	@echo ""
	@echo "$(YELLOW)Quick Fix (Option 1 - Clear All):$(NC)"
	@echo "  1. Open browser DevTools (F12)"
	@echo "  2. Go to Console tab"
	@echo "  3. Run: $(GREEN)localStorage.clear(); location.reload()$(NC)"
	@echo ""
	@echo "$(YELLOW)Quick Fix (Option 2 - Edit Specific):$(NC)"
	@echo "  1. Open browser DevTools (F12)"
	@echo "  2. Go to Application → Local Storage → http://localhost:3000"
	@echo "  3. Find key: $(GREEN)copilotos-bridge-store$(NC)"
	@echo "  4. Edit JSON and change:"
	@echo "     $(GREEN)\"toolsEnabled\": {\"web_search\": false, \"deep_research\": false}$(NC)"
	@echo "  5. Refresh page"
	@echo ""
	@echo "$(YELLOW)Quick Fix (Option 3 - Incognito):$(NC)"
	@echo "  • Open app in incognito mode (Ctrl+Shift+N / Cmd+Shift+N)"
	@echo "  • Fresh start, no cached data"
	@echo ""
	@echo "$(YELLOW)Permanent Fix:$(NC)"
	@echo "  See: $(BLUE)docs/COMMON_ISSUES.md$(NC) for migration strategy"
	@echo ""

## Comprehensive model troubleshooting
troubleshoot-models:
	@echo "$(BLUE)━━━━━━━━━━━━━━━━━━━━━━━━━━━━━━━━━━━━━━━━━━━━━━━━━━━━━━━━━━━$(NC)"
	@echo "$(BLUE)▸ Model Troubleshooting Guide$(NC)"
	@echo "$(BLUE)━━━━━━━━━━━━━━━━━━━━━━━━━━━━━━━━━━━━━━━━━━━━━━━━━━━━━━━━━━━$(NC)"
	@echo ""
	@echo "$(YELLOW) Running diagnostics...$(NC)"
	@echo ""
	@echo "$(YELLOW)═══ 1. Backend Health ═══$(NC)"
	@curl -sf http://localhost:8001/api/health > /dev/null 2>&1 && \
		echo "  $(GREEN) API is healthy$(NC)" || \
		(echo "  $(RED) API not responding$(NC)" && echo "  Fix: $(GREEN)make dev$(NC)")
	@echo ""
	@echo "$(YELLOW)═══ 2. Available Models ═══$(NC)"
	@curl -sf http://localhost:8001/api/models | jq -r '.allowed_models[]' | sed 's/^/  /'
	@echo ""
	@echo "$(YELLOW)═══ 3. Registry Configuration ═══$(NC)"
	@$(MAKE) --no-print-directory check-registry 2>&1 | tail -10
	@echo ""
	@echo "$(YELLOW)═══ 4. Recent Errors ═══$(NC)"
	@docker logs $(PROJECT_NAME)-api --tail=20 2>&1 | grep -iE "error|warning|exception" | tail -5 || \
		echo "  $(GREEN) No recent errors$(NC)"
	@echo ""
	@echo "$(YELLOW)═══ Common Issues & Fixes ═══$(NC)"
	@echo ""
	@echo "$(RED)Issue:$(NC) Model shows as 'not available'"
	@echo "  $(GREEN)Fix:$(NC) Check CHAT_ALLOWED_MODELS in envs/.env"
	@echo "  $(GREEN)Fix:$(NC) Run: make rebuild-api"
	@echo ""
	@echo "$(RED)Issue:$(NC) Registry changes not reflected"
	@echo "  $(GREEN)Fix:$(NC) Run: make rebuild-with-registry"
	@echo ""
	@echo "$(RED)Issue:$(NC) Tools activating unexpectedly"
	@echo "  $(GREEN)Fix:$(NC) Run: make check-localstorage"
	@echo ""
	@echo "$(RED)Issue:$(NC) Model using wrong parameters"
	@echo "  $(GREEN)Fix:$(NC) Run: make rebuild-with-registry"
	@echo "  $(GREEN)Verify:$(NC) Run: make validate-models"
	@echo ""
	@echo "$(YELLOW)Full troubleshooting guide:$(NC) $(BLUE)docs/COMMON_ISSUES.md$(NC)"
	@echo ""

## Quick fix: Rebuild container with latest files
# REMOVED: fix-stale-container - Use 'make rebuild-with-registry' directly instead

## Instructions for clearing frontend cache
fix-tools-cache:
	@$(MAKE) check-localstorage

# ============================================================================
# DEPLOYMENT & CD (tar-based, no registry)
# ============================================================================

# Variables for packaging and deployment
APP_NAME ?= copilotos-bridge
GIT_SHA  ?= $(shell git rev-parse --short HEAD 2>/dev/null || echo "unknown")
BUILD_TS ?= $(shell date -u +%Y%m%d%H%M%S)
PKG_NAME ?= $(APP_NAME)-$(GIT_SHA)-$(BUILD_TS).tar.gz

# Production server configuration (override via env or CLI)
PROD_SERVER      ?= deploy@YOUR_SERVER
PROD_DEPLOY_PATH ?= /opt/copilotos-bridge

## Package application for deployment (no secrets)
package:
	@echo "$(BLUE)━━━━━━━━━━━━━━━━━━━━━━━━━━━━━━━━━━━━━━━━━━━━━━━━━━━━━━━━━━━$(NC)"
	@echo "$(BLUE)  📦 Packaging Application$(NC)"
	@echo "$(BLUE)━━━━━━━━━━━━━━━━━━━━━━━━━━━━━━━━━━━━━━━━━━━━━━━━━━━━━━━━━━━$(NC)"
	@echo ""
	@echo "$(YELLOW)Creating package: $(PKG_NAME)$(NC)"
	@tar --exclude-vcs \
	     --exclude='node_modules' \
	     --exclude='**/__pycache__' \
	     --exclude='**/.pytest_cache' \
	     --exclude='**/.next' \
	     --exclude='envs/.env' \
	     --exclude='envs/.env.*' \
	     --exclude='.env' \
	     --exclude='.env.*' \
	     --exclude='*.tar.gz' \
	     --exclude='*.tar.gz.sha256' \
	     -czf $(PKG_NAME) \
	     apps infra scripts Makefile pnpm-lock.yaml package.json pnpm-workspace.yaml \
	     .dockerignore .gitignore README.md 2>/dev/null || true
	@sha256sum $(PKG_NAME) > $(PKG_NAME).sha256
	@echo ""
	@echo "$(GREEN)✓ Package created:$(NC)"
	@ls -lh $(PKG_NAME)
	@echo ""
	@echo "$(GREEN)✓ Checksum:$(NC)"
	@cat $(PKG_NAME).sha256
	@echo ""
	@echo "$(YELLOW)Package ready for deployment$(NC)"

## Deploy packaged application to production server
deploy-tar: package
	@echo "$(BLUE)━━━━━━━━━━━━━━━━━━━━━━━━━━━━━━━━━━━━━━━━━━━━━━━━━━━━━━━━━━━$(NC)"
	@echo "$(BLUE)  🚀 Deploying to Production$(NC)"
	@echo "$(BLUE)━━━━━━━━━━━━━━━━━━━━━━━━━━━━━━━━━━━━━━━━━━━━━━━━━━━━━━━━━━━$(NC)"
	@echo ""
	@echo "$(YELLOW)Target: $(PROD_SERVER):$(PROD_DEPLOY_PATH)$(NC)"
	@echo ""
	@echo "$(YELLOW)1/4 Creating remote directories...$(NC)"
	@ssh -o StrictHostKeyChecking=no $(PROD_SERVER) "mkdir -p $(PROD_DEPLOY_PATH)/incoming"
	@echo "$(GREEN)✓ Directories ready$(NC)"
	@echo ""
	@echo "$(YELLOW)2/4 Uploading package and checksum...$(NC)"
	@scp -q $(PKG_NAME) $(PKG_NAME).sha256 $(PROD_SERVER):$(PROD_DEPLOY_PATH)/incoming/
	@echo "$(GREEN)✓ Upload complete$(NC)"
	@echo ""
	@echo "$(YELLOW)3/4 Running remote deployment script...$(NC)"
	@ssh $(PROD_SERVER) "\
	  export APP_NAME=$(APP_NAME); \
	  export PROD_DEPLOY_PATH=$(PROD_DEPLOY_PATH); \
	  bash $(PROD_DEPLOY_PATH)/scripts/deploy-with-tar.sh $(PKG_NAME)"
	@echo ""
	@echo "$(YELLOW)4/4 Verifying deployment...$(NC)"
	@sleep 5
	@$(MAKE) --no-print-directory verify-production
	@echo ""
	@echo "$(GREEN)━━━━━━━━━━━━━━━━━━━━━━━━━━━━━━━━━━━━━━━━━━━━━━━━━━━━━━━━━━━$(NC)"
	@echo "$(GREEN)  ✓ Deployment Complete!$(NC)"
	@echo "$(GREEN)━━━━━━━━━━━━━━━━━━━━━━━━━━━━━━━━━━━━━━━━━━━━━━━━━━━━━━━━━━━$(NC)"

## Verify production deployment health
verify-production:
	@echo "$(YELLOW)Checking API health...$(NC)"
	@ssh $(PROD_SERVER) "curl -fsS http://localhost:8001/api/health" && \
		echo "$(GREEN)✓ API healthy$(NC)" || \
		(echo "$(RED)✗ API health check failed$(NC)" && exit 1)
	@echo "$(YELLOW)Checking Web health...$(NC)"
	@ssh $(PROD_SERVER) "curl -fsS http://localhost:3000" && \
		echo "$(GREEN)✓ Web healthy$(NC)" || \
		(echo "$(RED)✗ Web health check failed$(NC)" && exit 1)

## View production logs (all services)
logs-prod:
	@ssh $(PROD_SERVER) "cd $(PROD_DEPLOY_PATH)/current && docker compose -f infra/docker-compose.yml logs -f"

## View production API logs
logs-api-prod:
	@ssh $(PROD_SERVER) "cd $(PROD_DEPLOY_PATH)/current && docker compose -f infra/docker-compose.yml logs -f api"

## View production Web logs
logs-web-prod:
	@ssh $(PROD_SERVER) "cd $(PROD_DEPLOY_PATH)/current && docker compose -f infra/docker-compose.yml logs -f web"

## View production MongoDB logs
logs-mongo-prod:
	@ssh $(PROD_SERVER) "cd $(PROD_DEPLOY_PATH)/current && docker compose -f infra/docker-compose.yml logs -f mongodb"

## View production Redis logs
logs-redis-prod:
	@ssh $(PROD_SERVER) "cd $(PROD_DEPLOY_PATH)/current && docker compose -f infra/docker-compose.yml logs -f redis"

## SSH into production server
ssh-prod:
	@ssh $(PROD_SERVER)

## Check production system status
status-prod:
	@echo "$(BLUE)━━━━━━━━━━━━━━━━━━━━━━━━━━━━━━━━━━━━━━━━━━━━━━━━━━━━━━━━━━━$(NC)"
	@echo "$(BLUE)  📊 Production Status$(NC)"
	@echo "$(BLUE)━━━━━━━━━━━━━━━━━━━━━━━━━━━━━━━━━━━━━━━━━━━━━━━━━━━━━━━━━━━$(NC)"
	@echo ""
	@ssh $(PROD_SERVER) "cd $(PROD_DEPLOY_PATH)/current && docker compose -f infra/docker-compose.yml ps"
	@echo ""
	@$(MAKE) --no-print-directory verify-production

## Rollback to previous release
rollback-prod:
	@echo "$(YELLOW)⚠️  Rolling back to previous release...$(NC)"
	@ssh $(PROD_SERVER) "cd $(PROD_DEPLOY_PATH) && \
	  if [ -L previous ]; then \
	    cd current && docker compose -f infra/docker-compose.yml down && \
	    cd $(PROD_DEPLOY_PATH) && \
	    rm -f current && \
	    ln -sf \$$(readlink previous) current && \
	    cd current && docker compose -f infra/docker-compose.yml up -d && \
	    echo '✓ Rolled back to previous release'; \
	  else \
	    echo '✗ No previous release found'; \
	    exit 1; \
	  fi"
	@sleep 5
	@$(MAKE) --no-print-directory verify-production

## Clean local deployment packages
clean-packages:
	@echo "$(YELLOW)Cleaning deployment packages...$(NC)"
	@rm -f $(APP_NAME)-*.tar.gz $(APP_NAME)-*.tar.gz.sha256
	@echo "$(GREEN)✓ Packages cleaned$(NC)"

# ============================================================================
# OBSERVABILITY - Monitoring Stack
# ============================================================================

COMPOSE_FILE_RESOURCES := infra/docker-compose.resources.yml
DOCKER_COMPOSE_OBS := $(DOCKER_COMPOSE_BASE) -f $(COMPOSE_FILE_RESOURCES) --profile monitoring

## Start monitoring stack (Prometheus, Grafana, Loki, Promtail, cAdvisor)
obs-up:
	@echo "$(BLUE)━━━━━━━━━━━━━━━━━━━━━━━━━━━━━━━━━━━━━━━━━━━━━━━━━━━━━━━━━━━$(NC)"
	@echo "$(BLUE)  📊 Starting Observability Stack$(NC)"
	@echo "$(BLUE)━━━━━━━━━━━━━━━━━━━━━━━━━━━━━━━━━━━━━━━━━━━━━━━━━━━━━━━━━━━$(NC)"
	@echo ""
	@echo "$(YELLOW)Services:$(NC)"
	@echo "  - Prometheus (metrics collection)"
	@echo "  - Grafana (visualization)"
	@echo "  - Loki (log aggregation)"
	@echo "  - Promtail (log collector)"
	@echo "  - cAdvisor (container metrics)"
	@echo ""
	@$(DOCKER_COMPOSE_OBS) up -d
	@echo ""
	@echo "$(GREEN)✓ Monitoring stack started$(NC)"
	@echo ""
	@echo "$(YELLOW)Access:$(NC)"
	@echo "  Grafana:    http://localhost:3001 (admin/admin)"
	@echo "  Prometheus: http://localhost:9090"
	@echo "  cAdvisor:   http://localhost:8080"
	@echo ""
	@echo "$(YELLOW)Metrics endpoint:$(NC)"
	@echo "  API:        http://localhost:8001/api/metrics"

## Stop monitoring stack
obs-down:
	@echo "$(YELLOW)Stopping monitoring stack...$(NC)"
	@$(DOCKER_COMPOSE_OBS) down
	@echo "$(GREEN)✓ Monitoring stack stopped$(NC)"

## View monitoring stack logs
obs-logs:
	@$(DOCKER_COMPOSE_OBS) logs -f

## Restart monitoring stack
obs-restart: obs-down obs-up

## Check monitoring stack status
obs-status:
	@echo "$(YELLOW)Monitoring stack status:$(NC)"
	@$(DOCKER_COMPOSE_OBS) ps

## Clean monitoring data volumes (WARNING: deletes all metrics and logs)
obs-clean:
	@echo "$(RED)⚠️  WARNING: This will delete all monitoring data$(NC)"
	@echo "$(YELLOW)Press Ctrl+C to cancel, or wait 5 seconds to continue...$(NC)"
	@sleep 5
	@$(DOCKER_COMPOSE_OBS) down -v
	@echo "$(GREEN)✓ Monitoring data cleaned$(NC)"

# ============================================================================
# UTILITIES
# ============================================================================

.PHONY: all $(VENV_DIR)
.SECONDARY:
SHELL := /bin/bash<|MERGE_RESOLUTION|>--- conflicted
+++ resolved
@@ -7,13 +7,9 @@
         redis-stats redis-monitor generate-credentials rotate-mongo-password rotate-redis-password reset \
         debug-containers debug-api debug-models \
         debug-file-sync debug-endpoints debug-logs-errors debug-network debug-full \
-<<<<<<< HEAD
-        troubleshoot resources resources-monitor docker-cleanup docker-cleanup-aggressive
-=======
         diag troubleshoot resources resources-monitor docker-cleanup docker-cleanup-aggressive \
         build-optimized deploy-optimized test-sh lint-sh fix-sh audit-tests \
         obs-up obs-down obs-logs obs-restart obs-status obs-clean
->>>>>>> 845ba243
 
 # ============================================================================
 # CONFIGURATION
@@ -61,13 +57,6 @@
 PIP := $(VENV_DIR)/bin/pip
 PYTHON_SYS := python3
 
-<<<<<<< HEAD
-# Status symbols for logs
-RED := ✖ 
-GREEN := ✔ 
-YELLOW := ▲ 
-BLUE := ▸ 
-=======
 # Shell tooling
 SHELLCHECK ?= shellcheck
 SHFMT ?= shfmt
@@ -78,7 +67,6 @@
 GREEN := 🟢
 YELLOW := 🟡
 BLUE := 🔵
->>>>>>> 845ba243
 NC := "" # No Color
 
 # ============================================================================
@@ -1228,15 +1216,9 @@
 #                        Generates reports, exit codes, and test counts
 # ============================================================================
 
-<<<<<<< HEAD
-## Run all tests (inside Docker containers)
-test: test-api test-web
-	@echo "$(GREEN) All tests completed$(NC)"
-=======
 ## Run all tests
 test: test-api test-web test-sh
 	@echo "$(GREEN)✓ All tests completed$(NC)"
->>>>>>> 845ba243
 
 ## Run complete test suite (backend + frontend) with detailed output
 test-all:
@@ -1485,17 +1467,10 @@
 	@./scripts/deploy.sh registry --skip-build
 	@echo ""
 
-<<<<<<< HEAD
-## Versioned deployment with automatic rollback (default: tar method)
-deploy:
-	@echo "$(BLUE)━━━━━━━━━━━━━━━━━━━━━━━━━━━━━━━━━━━━━━━━━━━━━━━━━━━━━━━━━━━$(NC)"
-	@echo "$(BLUE)▸ Versioned Deployment with Rollback$(NC)"
-=======
 ## Deploy using tar file transfer (legacy - use package + upload method instead)
 deploy-tar-legacy:
 	@echo "$(BLUE)━━━━━━━━━━━━━━━━━━━━━━━━━━━━━━━━━━━━━━━━━━━━━━━━━━━━━━━━━━━$(NC)"
 	@echo "$(BLUE)  📦 Deploying with TAR Transfer (Legacy)$(NC)"
->>>>>>> 845ba243
 	@echo "$(BLUE)━━━━━━━━━━━━━━━━━━━━━━━━━━━━━━━━━━━━━━━━━━━━━━━━━━━━━━━━━━━$(NC)"
 	@./scripts/deploy.sh tar
 
